--- conflicted
+++ resolved
@@ -26,12 +26,8 @@
   OPTIONAL_COMPONENTS Serial Cuda TBB OSMesa Rendering
   )
 
-<<<<<<< HEAD
+
 if(VTKm_OSMesa_FOUND AND VTKm_Rendering_FOUND)
-=======
->>>>>>> efbfd10a
-
-if(VTKm_OSMesa_FOUND)
   if(VTKm_CUDA_FOUND)
     # Cuda compiles do not respect target_include_directories
     cuda_include_directories(${VTKm_INCLUDE_DIRS})
