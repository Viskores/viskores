--- conflicted
+++ resolved
@@ -263,11 +263,7 @@
     perror("Error reading vector data");
     fclose(pFile);
     return 0;
-<<<<<<< HEAD
-    }
-=======
-  }
->>>>>>> eee7b0cb
+  }
 
   //We are done with the file now, so release the file descriptor
   fclose(pFile);
@@ -288,7 +284,7 @@
   vtkm::cont::DataSet inDataSet;
   vtkm::cont::ArrayHandleUniformPointCoordinates coordinates(vdims);
   inDataSet.AddCoordinateSystem(vtkm::cont::CoordinateSystem("coordinates", coordinates));
-  inDataSet.AddField(vtkm::cont::Field("vec", vtkm::cont::Field::ASSOC_POINTS, fieldArray));
+  inDataSet.AddField(vtkm::cont::Field("vecData", vtkm::cont::Field::ASSOC_POINTS, fieldArray));
 
   vtkm::cont::CellSetStructured<3> inCellSet("cells");
   inCellSet.SetPointDimensions(vtkm::make_Vec(vdims[0], vdims[1], vdims[2]));
@@ -296,16 +292,7 @@
 
   // Create and run the filter
   streamLineFilter = new vtkm::worklet::StreamLineFilterUniformGrid<vtkm::Float32, DeviceAdapter>();
-<<<<<<< HEAD
-  outDataSet = streamLineFilter->Run(inDataSet,
-                                     //vtkm::worklet::internal::FORWARD,
-                                     direction,
-                                     nSeeds,
-                                     nSteps,
-                                     tStep);
-=======
   outDataSet = streamLineFilter->Run(inDataSet, direction, nSeeds, nSteps, tStep);
->>>>>>> eee7b0cb
 
   // Render the output dataset of polylines
   lastx = lasty = 0;
