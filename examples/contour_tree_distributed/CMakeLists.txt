--- conflicted
+++ resolved
@@ -58,15 +58,9 @@
 ####################################
 # MPI
 ####################################
-<<<<<<< HEAD
-if (VTKm_ENABLE_MPI)
-  add_executable(ContourTree_Distributed ContourTreeApp.cxx ContourTreeAppDataIO.h)
-  target_link_libraries(ContourTree_Distributed vtkm_filter vtkm_io MPI::MPI_CXX)
-=======
 if (VTKm_ENABLE_MPI AND TARGET vtkm::filter_scalar_topology AND TARGET vtkm::io)
-  add_executable(ContourTree_Distributed ContourTreeApp.cxx)
+  add_executable(ContourTree_Distributed ContourTreeApp.cxx, ContourTreeAppDataIO.h)
   target_link_libraries(ContourTree_Distributed vtkm::filter_scalar_topology vtkm::io MPI::MPI_CXX)
->>>>>>> 574071a4
   vtkm_add_target_information(ContourTree_Distributed
                               MODIFY_CUDA_FLAGS
                               DEVICE_SOURCES ContourTreeApp.cxx)
