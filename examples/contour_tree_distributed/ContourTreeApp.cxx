//============================================================================
//  Copyright (c) Kitware, Inc.
//  All rights reserved.
//  See LICENSE.txt for details.
//  This software is distributed WITHOUT ANY WARRANTY; without even
//  the implied warranty of MERCHANTABILITY or FITNESS FOR A PARTICULAR
//  PURPOSE.  See the above copyright notice for more information.
//
//  Copyright 2014 National Technology & Engineering Solutions of Sandia, LLC (NTESS).
//  Copyright 2014 UT-Battelle, LLC.
//  Copyright 2014 Los Alamos National Security.
//
//  Under the terms of Contract DE-NA0003525 with NTESS,
//  the U.S. Government retains certain rights in this software.
//
//  Under the terms of Contract DE-AC52-06NA25396 with Los Alamos National
//  Laboratory (LANL), the U.S. Government retains certain rights in
//  this software.
//============================================================================
// Copyright (c) 2018, The Regents of the University of California, through
// Lawrence Berkeley National Laboratory (subject to receipt of any required approvals
// from the U.S. Dept. of Energy).  All rights reserved.
//
// Redistribution and use in source and binary forms, with or without modification,
// are permitted provided that the following conditions are met:
//
// (1) Redistributions of source code must retain the above copyright notice, this
//     list of conditions and the following disclaimer.
//
// (2) Redistributions in binary form must reproduce the above copyright notice,
//     this list of conditions and the following disclaimer in the documentation
//     and/or other materials provided with the distribution.
//
// (3) Neither the name of the University of California, Lawrence Berkeley National
//     Laboratory, U.S. Dept. of Energy nor the names of its contributors may be
//     used to endorse or promote products derived from this software without
//     specific prior written permission.
//
// THIS SOFTWARE IS PROVIDED BY THE COPYRIGHT HOLDERS AND CONTRIBUTORS "AS IS" AND
// ANY EXPRESS OR IMPLIED WARRANTIES, INCLUDING, BUT NOT LIMITED TO, THE IMPLIED
// WARRANTIES OF MERCHANTABILITY AND FITNESS FOR A PARTICULAR PURPOSE ARE DISCLAIMED.
// IN NO EVENT SHALL THE COPYRIGHT OWNER OR CONTRIBUTORS BE LIABLE FOR ANY DIRECT,
// INDIRECT, INCIDENTAL, SPECIAL, EXEMPLARY, OR CONSEQUENTIAL DAMAGES (INCLUDING,
// BUT NOT LIMITED TO, PROCUREMENT OF SUBSTITUTE GOODS OR SERVICES; LOSS OF USE,
// DATA, OR PROFITS; OR BUSINESS INTERRUPTION) HOWEVER CAUSED AND ON ANY THEORY OF
// LIABILITY, WHETHER IN CONTRACT, STRICT LIABILITY, OR TORT (INCLUDING NEGLIGENCE
// OR OTHERWISE) ARISING IN ANY WAY OUT OF THE USE OF THIS SOFTWARE, EVEN IF ADVISED
// OF THE POSSIBILITY OF SUCH DAMAGE.
//
//=============================================================================
//
//  This code is an extension of the algorithm presented in the paper:
//  Parallel Peak Pruning for Scalable SMP Contour Tree Computation.
//  Hamish Carr, Gunther Weber, Christopher Sewell, and James Ahrens.
//  Proceedings of the IEEE Symposium on Large Data Analysis and Visualization
//  (LDAV), October 2016, Baltimore, Maryland.
//
//  The PPP2 algorithm and software were jointly developed by
//  Hamish Carr (University of Leeds), Gunther H. Weber (LBNL), and
//  Oliver Ruebel (LBNL)
//==============================================================================

#include <vtkm/Types.h>
#include <vtkm/cont/ArrayHandle.h>
#include <vtkm/cont/DataSet.h>
#include <vtkm/cont/DataSetBuilderUniform.h>
#include <vtkm/cont/DataSetFieldAdd.h>
#include <vtkm/cont/DeviceAdapterTag.h>
#include <vtkm/cont/Initialize.h>
#include <vtkm/cont/RuntimeDeviceTracker.h>
#include <vtkm/cont/Timer.h>
#include <vtkm/io/BOVDataSetReader.h>

#include "ContourTreeAppDataIO.h"

#include <vtkm/filter/scalar_topology/ContourTreeUniformDistributed.h>
#include <vtkm/filter/scalar_topology/DistributedBranchDecompositionFilter.h>
#include <vtkm/filter/scalar_topology/worklet/branch_decomposition/HierarchicalVolumetricBranchDecomposer.h>
#include <vtkm/filter/scalar_topology/worklet/contourtree_augmented/PrintVectors.h>
#include <vtkm/filter/scalar_topology/worklet/contourtree_augmented/ProcessContourTree.h>
#include <vtkm/filter/scalar_topology/worklet/contourtree_augmented/Types.h>
#include <vtkm/filter/scalar_topology/worklet/contourtree_distributed/HierarchicalContourTree.h>
#include <vtkm/filter/scalar_topology/worklet/contourtree_distributed/TreeCompiler.h>

// clang-format off
VTKM_THIRDPARTY_PRE_INCLUDE
#include <vtkm/thirdparty/diy/Configure.h>
#include <vtkm/thirdparty/diy/diy.h>
VTKM_THIRDPARTY_POST_INCLUDE
// clang-format on

#include <mpi.h>

#include <cstdio>
#include <fstream>
#include <iomanip>
#include <iostream>
#include <sstream>
#include <string>
#include <utility>
#include <vector>

using ValueType = vtkm::Float32;

#define SINGLE_FILE_STDOUT_STDERR

// Simple helper class for parsing the command line options
class ParseCL
{
public:
  ParseCL() {}

  void parse(int& argc, char** argv)
  {
    mCLOptions.resize(static_cast<std::size_t>(argc));
    for (std::size_t i = 1; i < static_cast<std::size_t>(argc); ++i)
    {
      this->mCLOptions[i] = std::string(argv[i]);
    }
  }

  vtkm::Id findOption(const std::string& option) const
  {
    auto it =
      std::find_if(this->mCLOptions.begin(),
                   this->mCLOptions.end(),
                   [option](const std::string& val) -> bool { return val.find(option) == 0; });
    if (it == this->mCLOptions.end())
    {
      return -1;
    }
    else
    {
      return static_cast<vtkm::Id>(it - this->mCLOptions.begin());
    }
  }

  bool hasOption(const std::string& option) const { return this->findOption(option) >= 0; }

  std::string getOption(const std::string& option) const
  {
    std::size_t index = static_cast<std::size_t>(this->findOption(option));
    std::string val = this->mCLOptions[index];
    auto valPos = val.find("=");
    if (valPos)
    {
      return val.substr(valPos + 1);
    }
    return std::string("");
  }

  const std::vector<std::string>& getOptions() const { return this->mCLOptions; }

private:
  std::vector<std::string> mCLOptions;
};


// Compute and render an isosurface for a uniform grid example
int main(int argc, char* argv[])
{
  // Set the logging levels we want to use. These could be made command line options as well
  // Log level to be used for outputting timing information.
  vtkm::cont::LogLevel timingsLogLevel = vtkm::cont::LogLevel::Info;
  // Log level to be used for outputting metadata about the trees.
  vtkm::cont::LogLevel treeLogLevel = vtkm::cont::LogLevel::Info;
  // Log level for outputs specific to the example
  vtkm::cont::LogLevel exampleLogLevel = vtkm::cont::LogLevel::Info;

  // Setup the MPI environment.
  MPI_Init(&argc, &argv);
  auto comm = MPI_COMM_WORLD;

  // Tell VTK-m which communicator it should use.
  vtkm::cont::EnvironmentTracker::SetCommunicator(vtkmdiy::mpi::communicator());

  // get the rank and size
  int rank, size;
  MPI_Comm_rank(comm, &rank);
  MPI_Comm_size(comm, &size);

  // initialize vtkm-m (e.g., logging via -v and device via the -d option)
  vtkm::cont::InitializeOptions vtkm_initialize_options =
    vtkm::cont::InitializeOptions::RequireDevice;
  vtkm::cont::InitializeResult vtkm_config =
    vtkm::cont::Initialize(argc, argv, vtkm_initialize_options);
  auto device = vtkm_config.Device;

  VTKM_LOG_IF_S(exampleLogLevel, rank == 0, "Running with MPI. #ranks=" << size);

  // Setup timing
  vtkm::Float64 prevTime = 0;
  vtkm::Float64 currTime = 0;
  vtkm::cont::Timer totalTime;

  totalTime.Start();

  ////////////////////////////////////////////
  // Parse the command line options
  ////////////////////////////////////////////
  ParseCL parser;
  parser.parse(argc, argv);
  std::string filename = parser.getOptions().back();
  bool augmentHierarchicalTree = false;
  if (parser.hasOption("--augmentHierarchicalTree"))
  {
    augmentHierarchicalTree = true;
  }

  bool computeHierarchicalVolumetricBranchDecomposition = false;
  if (parser.hasOption("--computeVolumeBranchDecomposition"))
  {
    computeHierarchicalVolumetricBranchDecomposition = true;
    if (!augmentHierarchicalTree)
    {
      VTKM_LOG_S(vtkm::cont::LogLevel::Warn,
                 "Warning: --computeVolumeBranchDecomposition only "
                 "allowed augmentation. Enabling --augmentHierarchicalTree option.");
      augmentHierarchicalTree = true;
    }
  }

  bool useBoundaryExtremaOnly = true;
  if (parser.hasOption("--useFullBoundary"))
  {
    useBoundaryExtremaOnly = false;
  }
  bool useMarchingCubes = false;
  if (parser.hasOption("--mc"))
  {
    useMarchingCubes = true;
    if (useBoundaryExtremaOnly)
    {
      VTKM_LOG_S(vtkm::cont::LogLevel::Warn,
                 "Warning: Marching cubes connectivity currently only works when "
                 "using full boundary. Enabling the --useFullBoundary option "
                 "to ensure that the app works.");
      useBoundaryExtremaOnly = false;
    }
  }
  bool preSplitFiles = false;
  if (parser.hasOption("--preSplitFiles"))
  {
    preSplitFiles = true;
  }
  bool saveDotFiles = false;
  if (parser.hasOption("--saveDot"))
  {
    saveDotFiles = true;
  }
  bool saveOutputData = false;
  if (parser.hasOption("--saveOutputData"))
  {
    saveOutputData = true;
  }
  bool forwardSummary = false;
  if (parser.hasOption("--forwardSummary"))
  {
    forwardSummary = true;
  }

  int numBlocks = size;
  int blocksPerRank = 1;
  if (parser.hasOption("--numBlocks"))
  {
    numBlocks = std::stoi(parser.getOption("--numBlocks"));
    if (numBlocks % size == 0)
      blocksPerRank = numBlocks / size;
    else
    {
      std::cerr << "Error: Number of blocks must be divisible by number of ranks." << std::endl;
      MPI_Finalize();
      return EXIT_FAILURE;
    }
  }

#ifdef ENABLE_HDFIO
  std::string dataset_name = "data";
  if (parser.hasOption("--dataset"))
  {
    dataset_name = parser.getOption("--dataset");
  }

  vtkm::Id3 blocksPerDimIn(1, 1, size);
  if (parser.hasOption("--blocksPerDim"))
  {
    std::string temp = parser.getOption("--blocksPerDim");
    if (std::count(temp.begin(), temp.end(), ',') != 2)
    {
      std::cerr << "Invalid --blocksPerDim option. Expected string of the form 'x,y,z' got" << temp
                << std::endl;
      MPI_Finalize();
      return EXIT_FAILURE;
    }
    char* tempC = (char*)temp.c_str();
    blocksPerDimIn[0] = std::stoi(std::strtok(tempC, ","));
    blocksPerDimIn[1] = std::stoi(std::strtok(nullptr, ","));
    blocksPerDimIn[2] = std::stoi(std::strtok(nullptr, ","));
  }

  vtkm::Id3 selectSize(-1, -1, -1);
  if (parser.hasOption("--selectSize"))
  {
    std::string temp = parser.getOption("--selectSize");
    if (std::count(temp.begin(), temp.end(), ',') != 2)
    {
      std::cerr << "Invalid --selectSize option. Expected string of the form 'x,y,z' got" << temp
                << std::endl;
      MPI_Finalize();
      return EXIT_FAILURE;
    }
    char* tempC = (char*)temp.c_str();
    selectSize[0] = std::stoi(std::strtok(tempC, ","));
    selectSize[1] = std::stoi(std::strtok(nullptr, ","));
    selectSize[2] = std::stoi(std::strtok(nullptr, ","));
  }
#endif

  if (argc < 2 || parser.hasOption("--help") || parser.hasOption("-h"))
  {
    if (rank == 0)
    {
      std::cout << "ContourTreeDistributed <options> <fileName>" << std::endl;
      std::cout << std::endl;
      std::cout << "<fileName>       Name of the input data file." << std::endl;
      std::cout << "The file is expected to be ASCII with either: " << std::endl;
      std::cout << "  - xdim ydim integers for 2D or" << std::endl;
      std::cout << "  - xdim ydim zdim integers for 3D" << std::endl;
      std::cout << "followed by vector data last dimension varying fastest" << std::endl;
      std::cout << std::endl;
      std::cout << "----------------------------- VTKM Options -----------------------------"
                << std::endl;
      std::cout << vtkm_config.Usage << std::endl;
      std::cout << std::endl;
      std::cout << "------------------------- Contour Tree Options -------------------------"
                << std::endl;
      std::cout << "Options: (Bool options are give via int, i.e. =0 for False and =1 for True)"
                << std::endl;
      std::cout << "--mc             Use marching cubes connectivity (Default=False)." << std::endl;
      std::cout << "--useFullBoundary Use the full boundary during. Typically only useful"
                << std::endl
                << "                  to compare the performance between using the full boundary"
                << std::endl;
      std::cout << "                 and when using only boundary extrema." << std::endl;
      std::cout << "--augmentHierarchicalTree Augment the hierarchical tree." << std::endl;
      std::cout << "--computeVolumeBranchDecomposition Compute the volume branch decomposition. "
                << std::endl;
      std::cout << "                 Requries --augmentHierarchicalTree to be set." << std::endl;
      std::cout << "--preSplitFiles  Input data is already pre-split into blocks." << std::endl;
      std::cout << "--saveDot        Save DOT files of the distributed contour tree " << std::endl
                << "                 computation (Default=False). " << std::endl;
      std::cout << "--saveOutputData  Save data files with hierarchical tree or volume data"
                << std::endl;
      std::cout << "--numBlocks      Number of blocks to use during computation. (Sngle block "
                   "ASCII/BOV file reader only)"
                << "(Default=number of MPI ranks.)" << std::endl;
      std::cout << "--forwardSummary Forward the summary timings also to the per-rank " << std::endl
                << "                 log files. Default is to round-robin print the " << std::endl
                << "                 summary instead" << std::endl;
#ifdef ENABLE_HDFIO
      std::cout << "--dataset        Name of the dataset to load (HDF5 reader only)(Default=data)"
                << std::endl;
      std::cout << "--blocksPerDim   Number of blocks to split the data into. This is a string of "
                   "the form 'x,y,z'."
                   "(HDF5 reader only)(Default='1,1,#ranks')"
                << std::endl;
      std::cout
        << "--selectSize   Size of the subblock to read. This is a string of the form 'x,y,z'."
           "(HDF5 reader only)(Default='-1,-1,-1')"
        << std::endl;
#endif
      std::cout << std::endl;
    }
    MPI_Finalize();
    return EXIT_SUCCESS;
  }

  if (rank == 0)
  {
    VTKM_LOG_S(exampleLogLevel,
               std::endl
                 << "    ------------ Settings -----------" << std::endl
                 << "    filename=" << filename << std::endl
                 << "    preSplitFiles=" << preSplitFiles << std::endl
                 << "    device=" << device.GetName() << std::endl
                 << "    mc=" << useMarchingCubes << std::endl
                 << "    useFullBoundary=" << !useBoundaryExtremaOnly << std::endl
                 << "    saveDot=" << saveDotFiles << std::endl
                 << "    augmentHierarchicalTree=" << augmentHierarchicalTree << std::endl
                 << "    computeVolumetricBranchDecomposition="
                 << computeHierarchicalVolumetricBranchDecomposition << std::endl
                 << "    saveOutputData=" << saveOutputData << std::endl
                 << "    forwardSummary=" << forwardSummary << std::endl
                 << "    nblocks=" << numBlocks << std::endl
#ifdef ENABLE_HDFIO
                 << "    dataset=" << dataset_name << " (HDF5 only)" << std::endl
                 << "    blocksPerDim=" << blocksPerDimIn[0] << "," << blocksPerDimIn[1] << ","
                 << blocksPerDimIn[2] << " (HDF5 only)" << std::endl
                 << "    selectSize=" << selectSize[0] << "," << selectSize[1] << ","
                 << selectSize[2] << " (HDF5 only)" << std::endl
#endif
    );
  }

  // Redirect stdout to file if we are using MPI with Debugging
  // From https://www.unix.com/302983597-post2.html
  char cstr_filename[255];
  std::snprintf(cstr_filename, sizeof(cstr_filename), "cout_%d.log", rank);
  int out = open(cstr_filename, O_RDWR | O_CREAT | O_TRUNC, 0600);
  if (-1 == out)
  {
    perror("opening cout.log");
    return 255;
  }

#ifndef SINGLE_FILE_STDOUT_STDERR
  std::snprintf(cstr_filename, sizeof(cstr_filename), "cerr_%d.log", rank);
  int err = open(cstr_filename, O_RDWR | O_CREAT | O_TRUNC, 0600);
  if (-1 == err)
  {
    perror("opening cerr.log");
    return 255;
  }
#endif

  int save_out = dup(fileno(stdout));
  int save_err = dup(fileno(stderr));

  if (-1 == dup2(out, fileno(stdout)))
  {
    perror("cannot redirect stdout");
    return 255;
  }
#ifdef SINGLE_FILE_STDOUT_STDERR
  if (-1 == dup2(out, fileno(stderr)))
#else
  if (-1 == dup2(err, fileno(stderr)))
#endif
  {
    perror("cannot redirect stderr");
    return 255;
  }

  VTKM_LOG_S(exampleLogLevel,
             std::endl
               << "    ------------ Settings -----------" << std::endl
               << "    filename=" << filename << std::endl
               << "    preSplitFiles=" << preSplitFiles << std::endl
               << "    device=" << device.GetName() << std::endl
               << "    mc=" << useMarchingCubes << std::endl
               << "    useFullBoundary=" << !useBoundaryExtremaOnly << std::endl
               << "    saveDot=" << saveDotFiles << std::endl
               << "    saveOutputData=" << saveOutputData << std::endl
               << "    forwardSummary=" << forwardSummary << std::endl
               << "    numBlocks=" << numBlocks << std::endl
               << "    augmentHierarchicalTree=" << augmentHierarchicalTree << std::endl
               << "    numRanks=" << size << std::endl
               << "    rank=" << rank << std::endl
#ifdef ENABLE_HDFIO
               << "    dataset=" << dataset_name << " (HDF5 only)" << std::endl
               << "    blocksPerDim=" << blocksPerDimIn[0] << "," << blocksPerDimIn[1] << ","
               << blocksPerDimIn[2] << " (HDF5 only)" << std::endl
               << "    selectSize=" << selectSize[0] << "," << selectSize[1] << "," << selectSize[2]
               << " (HDF5 only)" << std::endl
#endif
  );

  // Measure our time for startup
  currTime = totalTime.GetElapsedTime();
  vtkm::Float64 startUpTime = currTime - prevTime;
  prevTime = currTime;

  // Make sure that all ranks have started up before we start the data read
  MPI_Barrier(comm);
  currTime = totalTime.GetElapsedTime();
  vtkm::Float64 startUpSyncTime = currTime - prevTime;
  prevTime = currTime;

  ///////////////////////////////////////////////
  // Read the input data
  ///////////////////////////////////////////////
  vtkm::Float64 dataReadTime = 0;
  vtkm::Float64 buildDatasetTime = 0;
  std::vector<vtkm::Float32>::size_type nDims = 0;

  // Multi-block dataset for multi-block DIY-paralle processing
  vtkm::cont::PartitionedDataSet useDataSet;

  // Domain decomposition information for DIY/contour tree
  vtkm::Id3 globalSize;
  vtkm::Id3 blocksPerDim;
  vtkm::cont::ArrayHandle<vtkm::Id3> localBlockIndices;
  localBlockIndices.Allocate(blocksPerRank);
  auto localBlockIndicesPortal = localBlockIndices.WritePortal();

  // Read the pre-split data files
  bool readOk = true;
  if (preSplitFiles)
  {
<<<<<<< HEAD
    readOk = readPreSplitFiles<ValueType>(
      // inputs
      rank,
      filename,
      blocksPerRank,
      // outputs
      nDims,
      useDataSet,
      globalSize,
      blocksPerDim,
      localBlockIndices,
      localBlockOrigins,
      localBlockSizes,
      // output timers
      dataReadTime,
      buildDatasetTime);
=======
    for (int blockNo = 0; blockNo < blocksPerRank; ++blockNo)
    {
      // Translate pattern into filename for this block
      char block_filename[256];
      snprintf(block_filename,
               sizeof(block_filename),
               filename.c_str(),
               static_cast<int>(rank * blocksPerRank + blockNo));
      std::cout << "Reading file " << block_filename << std::endl;

      // Open file
      std::ifstream inFile(block_filename);
      if (!inFile.is_open() || inFile.bad())
      {
        std::cerr << "Error: Couldn't open file " << block_filename << std::endl;
        MPI_Finalize();
        return EXIT_FAILURE;
      }

      // Read header with dimensions
      std::string line;
      std::string tag;
      vtkm::Id dimVertices;

      getline(inFile, line);
      std::istringstream global_extents_stream(line);
      global_extents_stream >> tag;
      if (tag != "#GLOBAL_EXTENTS")
      {
        std::cerr << "Error: Expected #GLOBAL_EXTENTS, got " << tag << std::endl;
        MPI_Finalize();
        return EXIT_FAILURE;
      }

      std::vector<vtkm::Id> global_extents;
      while (global_extents_stream >> dimVertices)
        global_extents.push_back(dimVertices);

      // Swap dimensions so that they are from fastest to slowest growing
      // dims[0] -> col; dims[1] -> row, dims[2] ->slice
      std::swap(global_extents[0], global_extents[1]);

      if (blockNo == 0)
      { // First block: Set globalSize
        globalSize =
          vtkm::Id3{ static_cast<vtkm::Id>(global_extents[0]),
                     static_cast<vtkm::Id>(global_extents[1]),
                     static_cast<vtkm::Id>(global_extents.size() > 2 ? global_extents[2] : 1) };
      }
      else
      { // All other blocks: Consistency check of globalSize
        if (globalSize !=
            vtkm::Id3{ static_cast<vtkm::Id>(global_extents[0]),
                       static_cast<vtkm::Id>(global_extents[1]),
                       static_cast<vtkm::Id>(global_extents.size() > 2 ? global_extents[2] : 1) })
        {
          std::cerr << "Error: Global extents mismatch between blocks!" << std::endl;
          MPI_Finalize();
          return EXIT_FAILURE;
        }
      }

      getline(inFile, line);
      std::istringstream offset_stream(line);
      offset_stream >> tag;
      if (tag != "#OFFSET")
      {
        std::cerr << "Error: Expected #OFFSET, got " << tag << std::endl;
        MPI_Finalize();
        return EXIT_FAILURE;
      }
      std::vector<vtkm::Id> offset;
      while (offset_stream >> dimVertices)
        offset.push_back(dimVertices);
      // Swap dimensions so that they are from fastest to slowest growing
      // dims[0] -> col; dims[1] -> row, dims[2] ->slice
      std::swap(offset[0], offset[1]);

      getline(inFile, line);
      std::istringstream bpd_stream(line);
      bpd_stream >> tag;
      if (tag != "#BLOCKS_PER_DIM")
      {
        std::cerr << "Error: Expected #BLOCKS_PER_DIM, got " << tag << std::endl;
        MPI_Finalize();
        return EXIT_FAILURE;
      }
      std::vector<vtkm::Id> bpd;
      while (bpd_stream >> dimVertices)
        bpd.push_back(dimVertices);
      // Swap dimensions so that they are from fastest to slowest growing
      // dims[0] -> col; dims[1] -> row, dims[2] ->slice
      std::swap(bpd[0], bpd[1]);

      getline(inFile, line);
      std::istringstream blockIndex_stream(line);
      blockIndex_stream >> tag;
      if (tag != "#BLOCK_INDEX")
      {
        std::cerr << "Error: Expected #BLOCK_INDEX, got " << tag << std::endl;
        MPI_Finalize();
        return EXIT_FAILURE;
      }
      std::vector<vtkm::Id> blockIndex;
      while (blockIndex_stream >> dimVertices)
        blockIndex.push_back(dimVertices);
      // Swap dimensions so that they are from fastest to slowest growing
      // dims[0] -> col; dims[1] -> row, dims[2] ->slice
      std::swap(blockIndex[0], blockIndex[1]);

      getline(inFile, line);
      std::istringstream linestream(line);
      std::vector<vtkm::Id> dims;
      while (linestream >> dimVertices)
      {
        dims.push_back(dimVertices);
      }

      if (dims.size() != global_extents.size() || dims.size() != offset.size())
      {
        std::cerr << "Error: Dimension mismatch" << std::endl;
        MPI_Finalize();
        return EXIT_FAILURE;
      }
      // Swap dimensions so that they are from fastest to slowest growing
      // dims[0] -> col; dims[1] -> row, dims[2] ->slice
      std::swap(dims[0], dims[1]);

      // Compute the number of vertices, i.e., xdim * ydim * zdim
      nDims = static_cast<unsigned short>(dims.size());
      std::size_t numVertices = static_cast<std::size_t>(
        std::accumulate(dims.begin(), dims.end(), std::size_t(1), std::multiplies<std::size_t>()));

      // Check for fatal input errors
      // Check that the number of dimensiosn is either 2D or 3D
      bool invalidNumDimensions = (nDims < 2 || nDims > 3);
      // Log any errors if found on rank 0
      VTKM_LOG_IF_S(vtkm::cont::LogLevel::Error,
                    invalidNumDimensions && (rank == 0),
                    "The input mesh is " << nDims
                                         << "D. "
                                            "The input data must be either 2D or 3D.");

      // If we found any errors in the setttings than finalize MPI and exit the execution
      if (invalidNumDimensions)
      {
        MPI_Finalize();
        return EXIT_FAILURE;
      }

      // Read data
      std::vector<ValueType> values(numVertices);
      if (filename.compare(filename.length() - 5, 5, ".bdem") == 0)
      {
        inFile.read(reinterpret_cast<char*>(values.data()),
                    static_cast<std::streamsize>(numVertices * sizeof(ValueType)));
      }
      else
      {
        for (std::size_t vertex = 0; vertex < numVertices; ++vertex)
        {
          inFile >> values[vertex];
        }
      }

      currTime = totalTime.GetElapsedTime();
      dataReadTime = currTime - prevTime;
      prevTime = currTime;

      // Create vtk-m data set
      vtkm::cont::DataSetBuilderUniform dsb;
      vtkm::cont::DataSet ds;
      if (nDims == 2)
      {
        const vtkm::Id2 v_dims{
          static_cast<vtkm::Id>(dims[0]),
          static_cast<vtkm::Id>(dims[1]),
        };
        const vtkm::Vec<ValueType, 2> v_origin{ static_cast<ValueType>(offset[0]),
                                                static_cast<ValueType>(offset[1]) };
        const vtkm::Vec<ValueType, 2> v_spacing{ 1, 1 };
        ds = dsb.Create(v_dims, v_origin, v_spacing);
        vtkm::cont::CellSetStructured<2> cs;
        cs.SetPointDimensions(v_dims);
        cs.SetGlobalPointDimensions(vtkm::Id2{ globalSize[0], globalSize[1] });
        cs.SetGlobalPointIndexStart(vtkm::Id2{ offset[0], offset[1] });
        ds.SetCellSet(cs);
      }
      else
      {
        VTKM_ASSERT(nDims == 3);
        const vtkm::Id3 v_dims{ static_cast<vtkm::Id>(dims[0]),
                                static_cast<vtkm::Id>(dims[1]),
                                static_cast<vtkm::Id>(dims[2]) };
        const vtkm::Vec<ValueType, 3> v_origin{ static_cast<ValueType>(offset[0]),
                                                static_cast<ValueType>(offset[1]),
                                                static_cast<ValueType>(offset[2]) };
        vtkm::Vec<ValueType, 3> v_spacing(1, 1, 1);
        ds = dsb.Create(v_dims, v_origin, v_spacing);
        vtkm::cont::CellSetStructured<3> cs;
        cs.SetPointDimensions(v_dims);
        cs.SetGlobalPointDimensions(globalSize);
        cs.SetGlobalPointIndexStart(vtkm::Id3{ offset[0], offset[1], offset[2] });
        ds.SetCellSet(cs);
      }
      ds.AddPointField("values", values);
      // and add to partition
      useDataSet.AppendPartition(ds);

      localBlockIndicesPortal.Set(
        blockNo,
        vtkm::Id3{ static_cast<vtkm::Id>(blockIndex[0]),
                   static_cast<vtkm::Id>(blockIndex[1]),
                   static_cast<vtkm::Id>(nDims == 3 ? blockIndex[2] : 0) });

      if (blockNo == 0)
      {
        blocksPerDim = vtkm::Id3{ static_cast<vtkm::Id>(bpd[0]),
                                  static_cast<vtkm::Id>(bpd[1]),
                                  static_cast<vtkm::Id>(nDims == 3 ? bpd[2] : 1) };
      }
    }

    // Print the mesh metadata
    if (rank == 0)
    {
      VTKM_LOG_S(exampleLogLevel,
                 std::endl
                   << "    ---------------- Input Mesh Properties --------------" << std::endl
                   << "    Number of dimensions: " << nDims << std::endl);
    }
>>>>>>> 3db89d20
  }
  // Read single-block data and split it for the ranks
  else
  {
    bool isHDF5 = (0 == filename.compare(filename.length() - 3, 3, ".h5"));
    if (isHDF5)
    {
#ifdef ENABLE_HDFIO
      blocksPerDim = blocksPerDimIn;
      readOk = read3DHDF5File<ValueType>(
        // inputs (blocksPerDim is being modified to swap dimension to fit we re-ordering of dimension)
        rank,
        filename,
        dataset_name,
        blocksPerRank,
        blocksPerDim,
        selectSize,
        // outputs
        nDims,
        useDataSet,
        globalSize,
        localBlockIndices,
        localBlockOrigins,
        localBlockSizes,
        // output timers
        dataReadTime,
        buildDatasetTime);
#else
      VTKM_LOG_S(vtkm::cont::LogLevel::Error,
                 "Can't read HDF5 file. HDF5 reader disabled for this build.");
      readOk = false;
#endif
    }
    else
    {
      readOk = readSingleBlockFile<ValueType>(
        // inputs
        rank,
        size,
        filename,
        numBlocks,
        blocksPerRank,
        // outputs
        nDims,
        useDataSet,
        globalSize,
        blocksPerDim,
        localBlockIndices,
        localBlockOrigins,
        localBlockSizes,
        // output timers
        dataReadTime,
        buildDatasetTime);
    }
  }
  if (!readOk)
  {
    VTKM_LOG_S(vtkm::cont::LogLevel::Error, "Data read failed.");
    MPI_Finalize();
    return EXIT_FAILURE;
  }

<<<<<<< HEAD
  // Print the mesh metadata
  if (rank == 0)
  {
    VTKM_LOG_S(exampleLogLevel,
               std::endl
                 << "    ---------------- Input Mesh Properties --------------" << std::endl
                 << "    Number of dimensions: " << nDims);
=======
    // Create a multi-block dataset for multi-block DIY-paralle processing
    blocksPerDim = nDims == 3 ? vtkm::Id3(1, 1, numBlocks)
                              : vtkm::Id3(1, numBlocks, 1); // Decompose the data into
    globalSize = nDims == 3 ? vtkm::Id3(static_cast<vtkm::Id>(dims[0]),
                                        static_cast<vtkm::Id>(dims[1]),
                                        static_cast<vtkm::Id>(dims[2]))
                            : vtkm::Id3(static_cast<vtkm::Id>(dims[0]),
                                        static_cast<vtkm::Id>(dims[1]),
                                        static_cast<vtkm::Id>(1));
    {
      vtkm::Id lastDimSize =
        (nDims == 2) ? static_cast<vtkm::Id>(dims[1]) : static_cast<vtkm::Id>(dims[2]);
      if (size > (lastDimSize / 2.))
      {
        VTKM_LOG_IF_S(vtkm::cont::LogLevel::Error,
                      rank == 0,
                      "Number of ranks too large for data. Use " << lastDimSize / 2
                                                                 << "or fewer ranks");
        MPI_Finalize();
        return EXIT_FAILURE;
      }
      vtkm::Id standardBlockSize = (vtkm::Id)(lastDimSize / numBlocks);
      vtkm::Id blockSize = standardBlockSize;
      vtkm::Id blockSliceSize =
        nDims == 2 ? static_cast<vtkm::Id>(dims[0]) : static_cast<vtkm::Id>((dims[0] * dims[1]));
      vtkm::Id blockNumValues = blockSize * blockSliceSize;

      vtkm::Id startBlock = blocksPerRank * rank;
      vtkm::Id endBlock = startBlock + blocksPerRank;
      for (vtkm::Id blockIndex = startBlock; blockIndex < endBlock; ++blockIndex)
      {
        vtkm::Id localBlockIndex = blockIndex - startBlock;
        vtkm::Id blockStart = blockIndex * blockNumValues;
        vtkm::Id blockEnd = blockStart + blockNumValues;
        if (blockIndex < (numBlocks - 1)) // add overlap between regions
        {
          blockEnd += blockSliceSize;
        }
        else
        {
          blockEnd = lastDimSize * blockSliceSize;
        }
        vtkm::Id currBlockSize = (vtkm::Id)((blockEnd - blockStart) / blockSliceSize);

        vtkm::cont::DataSetBuilderUniform dsb;
        vtkm::cont::DataSet ds;

        // 2D data
        if (nDims == 2)
        {
          vtkm::Id2 vdims;
          vdims[0] = static_cast<vtkm::Id>(dims[0]);
          vdims[1] = static_cast<vtkm::Id>(currBlockSize);
          vtkm::Vec<ValueType, 2> origin(0, blockIndex * blockSize);
          vtkm::Vec<ValueType, 2> spacing(1, 1);
          ds = dsb.Create(vdims, origin, spacing);
          vtkm::cont::CellSetStructured<2> cs;
          cs.SetPointDimensions(vdims);
          cs.SetGlobalPointDimensions(vtkm::Id2{ globalSize[0], globalSize[1] });
          cs.SetGlobalPointIndexStart(vtkm::Id2{ 0, (blockStart / blockSliceSize) });
          ds.SetCellSet(cs);
          localBlockIndicesPortal.Set(localBlockIndex, vtkm::Id3(0, blockIndex, 0));
        }
        // 3D data
        else
        {
          vtkm::Id3 vdims;
          vdims[0] = static_cast<vtkm::Id>(dims[0]);
          vdims[1] = static_cast<vtkm::Id>(dims[1]);
          vdims[2] = static_cast<vtkm::Id>(currBlockSize);
          vtkm::Vec<ValueType, 3> origin(0, 0, (blockIndex * blockSize));
          vtkm::Vec<ValueType, 3> spacing(1, 1, 1);
          ds = dsb.Create(vdims, origin, spacing);
          vtkm::cont::CellSetStructured<3> cs;
          cs.SetPointDimensions(vdims);
          cs.SetGlobalPointDimensions(globalSize);
          cs.SetGlobalPointIndexStart(vtkm::Id3(0, 0, blockStart / blockSliceSize));
          ds.SetCellSet(cs);
          localBlockIndicesPortal.Set(localBlockIndex, vtkm::Id3(0, 0, blockIndex));
        }

        std::vector<vtkm::Float32> subValues((values.begin() + blockStart),
                                             (values.begin() + blockEnd));

        ds.AddPointField("values", subValues);
        useDataSet.AppendPartition(ds);
      }
    }
>>>>>>> 3db89d20
  }

  // Check if marching cubes is enabled for non 3D data
  bool invalidMCOption = (useMarchingCubes && nDims != 3);
  VTKM_LOG_IF_S(vtkm::cont::LogLevel::Error,
                invalidMCOption && (rank == 0),
                "The input mesh is "
                  << nDims << "D. "
                  << "Contour tree using marching cubes is only supported for 3D data.");

  // If we found any errors in the setttings than finalize MPI and exit the execution
  if (invalidMCOption)
  {
    MPI_Finalize();
    return EXIT_FAILURE;
  }

  // reset timer after read. the dataReadTime and buildDatasetTime are measured by the read functions
  prevTime = totalTime.GetElapsedTime();

  // Make sure that all ranks have started up before we start the data read
  MPI_Barrier(comm);
  currTime = totalTime.GetElapsedTime();
  vtkm::Float64 dataReadSyncTime = currTime - prevTime;
  prevTime = currTime;

  // Log information of the (first) local data block
  VTKM_LOG_S(vtkm::cont::LogLevel::Info,
             "" << std::setw(42) << std::left << "blockSize"
                << ":" << localBlockSizesPortal.Get(0) << std::endl
                << std::setw(42) << std::left << "blockOrigin=" << localBlockOriginsPortal.Get(0)
                << std::endl
                << std::setw(42) << std::left << "blockIndices=" << localBlockIndicesPortal.Get(0)
                << std::endl
                << std::setw(42) << std::left << "blocksPerDim=" << blocksPerDim << std::endl
                << std::setw(42) << std::left << "globalSize=" << globalSize << std::endl

  );

  // Convert the mesh of values into contour tree, pairs of vertex ids
  vtkm::filter::scalar_topology::ContourTreeUniformDistributed filter(timingsLogLevel,
                                                                      treeLogLevel);
  filter.SetBlockIndices(blocksPerDim, localBlockIndices);
  filter.SetUseBoundaryExtremaOnly(useBoundaryExtremaOnly);
  filter.SetUseMarchingCubes(useMarchingCubes);
  filter.SetAugmentHierarchicalTree(augmentHierarchicalTree);
  filter.SetSaveDotFiles(saveDotFiles);
  filter.SetActiveField("values");

  // Execute the contour tree analysis
  auto result = filter.Execute(useDataSet);

  currTime = totalTime.GetElapsedTime();
  vtkm::Float64 computeContourTreeTime = currTime - prevTime;
  prevTime = currTime;

  // Record the time to synchronize after the filter has finished
  MPI_Barrier(comm);
  currTime = totalTime.GetElapsedTime();
  vtkm::Float64 postFilterSyncTime = currTime - prevTime;
  prevTime = currTime;

  // Compute branch decomposition if requested
  vtkm::cont::PartitionedDataSet bd_result;
  if (computeHierarchicalVolumetricBranchDecomposition)
  {
    vtkm::filter::scalar_topology::DistributedBranchDecompositionFilter bd_filter(
      blocksPerDim, globalSize, localBlockIndices, localBlockOrigins, localBlockSizes);
    bd_result = bd_filter.Execute(result);
  }
  currTime = totalTime.GetElapsedTime();
  vtkm::Float64 branchDecompTime = currTime - prevTime;
  prevTime = currTime;

  // Save output
  if (saveOutputData)
  {
    if (augmentHierarchicalTree)
    {
      if (computeHierarchicalVolumetricBranchDecomposition)
      {
<<<<<<< HEAD
=======
        vtkm::filter::scalar_topology::DistributedBranchDecompositionFilter bd_filter;
        auto bd_result = bd_filter.Execute(result);

>>>>>>> 3db89d20
        for (vtkm::Id ds_no = 0; ds_no < result.GetNumberOfPartitions(); ++ds_no)
        {
          auto ds = bd_result.GetPartition(ds_no);
          std::string branchDecompositionFileName = std::string("BranchDecomposition_Rank_") +
            std::to_string(static_cast<int>(rank)) + std::string("_Block_") +
            std::to_string(static_cast<int>(ds_no)) + std::string(".txt");

          std::ofstream treeStream(branchDecompositionFileName.c_str());
          treeStream
            << vtkm::filter::scalar_topology::HierarchicalVolumetricBranchDecomposer::PrintBranches(
                 ds);
        }
      }
      else
      {
        for (vtkm::Id ds_no = 0; ds_no < result.GetNumberOfPartitions(); ++ds_no)
        {
          auto ds = result.GetPartition(ds_no);
          vtkm::worklet::contourtree_augmented::IdArrayType supernodes;
          ds.GetField("Supernodes").GetData().AsArrayHandle(supernodes);
          vtkm::worklet::contourtree_augmented::IdArrayType superarcs;
          ds.GetField("Superarcs").GetData().AsArrayHandle(superarcs);
          vtkm::worklet::contourtree_augmented::IdArrayType regularNodeGlobalIds;
          ds.GetField("RegularNodeGlobalIds").GetData().AsArrayHandle(regularNodeGlobalIds);
          vtkm::Id totalVolume = globalSize[0] * globalSize[1] * globalSize[2];
          vtkm::worklet::contourtree_augmented::IdArrayType intrinsicVolume;
          ds.GetField("IntrinsicVolume").GetData().AsArrayHandle(intrinsicVolume);
          vtkm::worklet::contourtree_augmented::IdArrayType dependentVolume;
          ds.GetField("DependentVolume").GetData().AsArrayHandle(dependentVolume);

          std::string dumpVolumesString =
            vtkm::worklet::contourtree_distributed::HierarchicalContourTree<ValueType>::DumpVolumes(
              supernodes,
              superarcs,
              regularNodeGlobalIds,
              totalVolume,
              intrinsicVolume,
              dependentVolume);

          std::string volumesFileName = std::string("TreeWithVolumes_Rank_") +
            std::to_string(static_cast<int>(rank)) + std::string("_Block_") +
            std::to_string(static_cast<int>(ds_no)) + std::string(".txt");
          std::ofstream treeStream(volumesFileName.c_str());
          treeStream << dumpVolumesString;
        }
      }
    }
    else
    {
      for (vtkm::Id ds_no = 0; ds_no < result.GetNumberOfPartitions(); ++ds_no)
      {
        vtkm::worklet::contourtree_distributed::TreeCompiler treeCompiler;
        treeCompiler.AddHierarchicalTree(result.GetPartition(ds_no));
        char fname[256];
        std::snprintf(fname,
                      sizeof(fname),
                      "TreeCompilerOutput_Rank%d_Block%d.dat",
                      rank,
                      static_cast<int>(ds_no));
        FILE* out_file = std::fopen(fname, "wb");
        treeCompiler.WriteBinary(out_file);
        std::fclose(out_file);
      }
    }
  }


  currTime = totalTime.GetElapsedTime();
  vtkm::Float64 saveOutputDataTime = currTime - prevTime;
  prevTime = currTime;

  std::cout << std::flush;
  std::cerr << std::flush;
  close(out);
#ifndef SINGLE_FILE_STDOUT_STDERR
  close(err);
#endif

  if (!forwardSummary)
  {
    // write our log data now and close the files so that the summary is written round-robin to
    // the normal log output stream
    dup2(save_out, fileno(stdout));
    dup2(save_err, fileno(stderr));
    // close our MPI forward
    close(save_out);
    close(save_err);

    // Force a simple round-robin on the ranks for the summary prints. Its not perfect for MPI but
    // it works well enough to sort the summaries from the ranks for small-scale debugging.
    if (rank > 0)
    {
      int temp;
      MPI_Status status;
      MPI_Recv(&temp, 1, MPI_INT, (rank - 1), 0, comm, &status);
    }
  }
  currTime = totalTime.GetElapsedTime();
  VTKM_LOG_S(timingsLogLevel,
             std::endl
               << "    -------------------------- Totals " << rank
               << " -----------------------------" << std::endl
               << std::setw(42) << std::left << "    Start-up"
               << ": " << startUpTime << " seconds" << std::endl
               << std::setw(42) << std::left << "    Start-up Sync"
               << ": " << startUpSyncTime << " seconds" << std::endl
               << std::setw(42) << std::left << "    Data Read"
               << ": " << dataReadTime << " seconds" << std::endl
               << std::setw(42) << std::left << "    Build VTKM Dataset"
               << ": " << buildDatasetTime << " seconds" << std::endl
               << std::setw(42) << std::left << "    Data Read/Build Sync"
               << ": " << dataReadSyncTime << " seconds" << std::endl
               << std::setw(42) << std::left << "    Compute Contour Tree"
               << ": " << computeContourTreeTime << " seconds" << std::endl
               << std::setw(42) << std::left << "    Post filter Sync"
               << ": " << postFilterSyncTime << " seconds" << std::endl
               << std::setw(42) << std::left << "    Branch Decomposition"
               << ": " << branchDecompTime << " seconds" << std::endl
               << std::setw(42) << std::left << "    Save Tree Compiler Data"
               << ": " << saveOutputDataTime << " seconds" << std::endl
               << std::setw(42) << std::left << "    Total Time"
               << ": " << currTime << " seconds");

  // Flush ouput streams just to make sure everything has been logged (in particular when using MPI)
  std::cout << std::flush;
  std::cerr << std::flush;

  // Round robin output
  if (!forwardSummary)
  {
    // Let the next rank know that it is time to print their summary.
    if (rank < (size - 1))
    {
      int message = 1;
      MPI_Send(&message, 1, MPI_INT, (rank + 1), 0, comm);
    }
  }
  // Finish logging to our per-rank log-files
  else
  {
    // write our log data now
    // the normal log output stream
    dup2(save_out, fileno(stdout));
    dup2(save_err, fileno(stderr));
    // close our MPI forward
    close(save_out);
    close(save_err);
  }

  // Finalize and finish the execution
  MPI_Finalize();
  return EXIT_SUCCESS;
}<|MERGE_RESOLUTION|>--- conflicted
+++ resolved
@@ -497,7 +497,6 @@
   bool readOk = true;
   if (preSplitFiles)
   {
-<<<<<<< HEAD
     readOk = readPreSplitFiles<ValueType>(
       // inputs
       rank,
@@ -509,244 +508,9 @@
       globalSize,
       blocksPerDim,
       localBlockIndices,
-      localBlockOrigins,
-      localBlockSizes,
       // output timers
       dataReadTime,
       buildDatasetTime);
-=======
-    for (int blockNo = 0; blockNo < blocksPerRank; ++blockNo)
-    {
-      // Translate pattern into filename for this block
-      char block_filename[256];
-      snprintf(block_filename,
-               sizeof(block_filename),
-               filename.c_str(),
-               static_cast<int>(rank * blocksPerRank + blockNo));
-      std::cout << "Reading file " << block_filename << std::endl;
-
-      // Open file
-      std::ifstream inFile(block_filename);
-      if (!inFile.is_open() || inFile.bad())
-      {
-        std::cerr << "Error: Couldn't open file " << block_filename << std::endl;
-        MPI_Finalize();
-        return EXIT_FAILURE;
-      }
-
-      // Read header with dimensions
-      std::string line;
-      std::string tag;
-      vtkm::Id dimVertices;
-
-      getline(inFile, line);
-      std::istringstream global_extents_stream(line);
-      global_extents_stream >> tag;
-      if (tag != "#GLOBAL_EXTENTS")
-      {
-        std::cerr << "Error: Expected #GLOBAL_EXTENTS, got " << tag << std::endl;
-        MPI_Finalize();
-        return EXIT_FAILURE;
-      }
-
-      std::vector<vtkm::Id> global_extents;
-      while (global_extents_stream >> dimVertices)
-        global_extents.push_back(dimVertices);
-
-      // Swap dimensions so that they are from fastest to slowest growing
-      // dims[0] -> col; dims[1] -> row, dims[2] ->slice
-      std::swap(global_extents[0], global_extents[1]);
-
-      if (blockNo == 0)
-      { // First block: Set globalSize
-        globalSize =
-          vtkm::Id3{ static_cast<vtkm::Id>(global_extents[0]),
-                     static_cast<vtkm::Id>(global_extents[1]),
-                     static_cast<vtkm::Id>(global_extents.size() > 2 ? global_extents[2] : 1) };
-      }
-      else
-      { // All other blocks: Consistency check of globalSize
-        if (globalSize !=
-            vtkm::Id3{ static_cast<vtkm::Id>(global_extents[0]),
-                       static_cast<vtkm::Id>(global_extents[1]),
-                       static_cast<vtkm::Id>(global_extents.size() > 2 ? global_extents[2] : 1) })
-        {
-          std::cerr << "Error: Global extents mismatch between blocks!" << std::endl;
-          MPI_Finalize();
-          return EXIT_FAILURE;
-        }
-      }
-
-      getline(inFile, line);
-      std::istringstream offset_stream(line);
-      offset_stream >> tag;
-      if (tag != "#OFFSET")
-      {
-        std::cerr << "Error: Expected #OFFSET, got " << tag << std::endl;
-        MPI_Finalize();
-        return EXIT_FAILURE;
-      }
-      std::vector<vtkm::Id> offset;
-      while (offset_stream >> dimVertices)
-        offset.push_back(dimVertices);
-      // Swap dimensions so that they are from fastest to slowest growing
-      // dims[0] -> col; dims[1] -> row, dims[2] ->slice
-      std::swap(offset[0], offset[1]);
-
-      getline(inFile, line);
-      std::istringstream bpd_stream(line);
-      bpd_stream >> tag;
-      if (tag != "#BLOCKS_PER_DIM")
-      {
-        std::cerr << "Error: Expected #BLOCKS_PER_DIM, got " << tag << std::endl;
-        MPI_Finalize();
-        return EXIT_FAILURE;
-      }
-      std::vector<vtkm::Id> bpd;
-      while (bpd_stream >> dimVertices)
-        bpd.push_back(dimVertices);
-      // Swap dimensions so that they are from fastest to slowest growing
-      // dims[0] -> col; dims[1] -> row, dims[2] ->slice
-      std::swap(bpd[0], bpd[1]);
-
-      getline(inFile, line);
-      std::istringstream blockIndex_stream(line);
-      blockIndex_stream >> tag;
-      if (tag != "#BLOCK_INDEX")
-      {
-        std::cerr << "Error: Expected #BLOCK_INDEX, got " << tag << std::endl;
-        MPI_Finalize();
-        return EXIT_FAILURE;
-      }
-      std::vector<vtkm::Id> blockIndex;
-      while (blockIndex_stream >> dimVertices)
-        blockIndex.push_back(dimVertices);
-      // Swap dimensions so that they are from fastest to slowest growing
-      // dims[0] -> col; dims[1] -> row, dims[2] ->slice
-      std::swap(blockIndex[0], blockIndex[1]);
-
-      getline(inFile, line);
-      std::istringstream linestream(line);
-      std::vector<vtkm::Id> dims;
-      while (linestream >> dimVertices)
-      {
-        dims.push_back(dimVertices);
-      }
-
-      if (dims.size() != global_extents.size() || dims.size() != offset.size())
-      {
-        std::cerr << "Error: Dimension mismatch" << std::endl;
-        MPI_Finalize();
-        return EXIT_FAILURE;
-      }
-      // Swap dimensions so that they are from fastest to slowest growing
-      // dims[0] -> col; dims[1] -> row, dims[2] ->slice
-      std::swap(dims[0], dims[1]);
-
-      // Compute the number of vertices, i.e., xdim * ydim * zdim
-      nDims = static_cast<unsigned short>(dims.size());
-      std::size_t numVertices = static_cast<std::size_t>(
-        std::accumulate(dims.begin(), dims.end(), std::size_t(1), std::multiplies<std::size_t>()));
-
-      // Check for fatal input errors
-      // Check that the number of dimensiosn is either 2D or 3D
-      bool invalidNumDimensions = (nDims < 2 || nDims > 3);
-      // Log any errors if found on rank 0
-      VTKM_LOG_IF_S(vtkm::cont::LogLevel::Error,
-                    invalidNumDimensions && (rank == 0),
-                    "The input mesh is " << nDims
-                                         << "D. "
-                                            "The input data must be either 2D or 3D.");
-
-      // If we found any errors in the setttings than finalize MPI and exit the execution
-      if (invalidNumDimensions)
-      {
-        MPI_Finalize();
-        return EXIT_FAILURE;
-      }
-
-      // Read data
-      std::vector<ValueType> values(numVertices);
-      if (filename.compare(filename.length() - 5, 5, ".bdem") == 0)
-      {
-        inFile.read(reinterpret_cast<char*>(values.data()),
-                    static_cast<std::streamsize>(numVertices * sizeof(ValueType)));
-      }
-      else
-      {
-        for (std::size_t vertex = 0; vertex < numVertices; ++vertex)
-        {
-          inFile >> values[vertex];
-        }
-      }
-
-      currTime = totalTime.GetElapsedTime();
-      dataReadTime = currTime - prevTime;
-      prevTime = currTime;
-
-      // Create vtk-m data set
-      vtkm::cont::DataSetBuilderUniform dsb;
-      vtkm::cont::DataSet ds;
-      if (nDims == 2)
-      {
-        const vtkm::Id2 v_dims{
-          static_cast<vtkm::Id>(dims[0]),
-          static_cast<vtkm::Id>(dims[1]),
-        };
-        const vtkm::Vec<ValueType, 2> v_origin{ static_cast<ValueType>(offset[0]),
-                                                static_cast<ValueType>(offset[1]) };
-        const vtkm::Vec<ValueType, 2> v_spacing{ 1, 1 };
-        ds = dsb.Create(v_dims, v_origin, v_spacing);
-        vtkm::cont::CellSetStructured<2> cs;
-        cs.SetPointDimensions(v_dims);
-        cs.SetGlobalPointDimensions(vtkm::Id2{ globalSize[0], globalSize[1] });
-        cs.SetGlobalPointIndexStart(vtkm::Id2{ offset[0], offset[1] });
-        ds.SetCellSet(cs);
-      }
-      else
-      {
-        VTKM_ASSERT(nDims == 3);
-        const vtkm::Id3 v_dims{ static_cast<vtkm::Id>(dims[0]),
-                                static_cast<vtkm::Id>(dims[1]),
-                                static_cast<vtkm::Id>(dims[2]) };
-        const vtkm::Vec<ValueType, 3> v_origin{ static_cast<ValueType>(offset[0]),
-                                                static_cast<ValueType>(offset[1]),
-                                                static_cast<ValueType>(offset[2]) };
-        vtkm::Vec<ValueType, 3> v_spacing(1, 1, 1);
-        ds = dsb.Create(v_dims, v_origin, v_spacing);
-        vtkm::cont::CellSetStructured<3> cs;
-        cs.SetPointDimensions(v_dims);
-        cs.SetGlobalPointDimensions(globalSize);
-        cs.SetGlobalPointIndexStart(vtkm::Id3{ offset[0], offset[1], offset[2] });
-        ds.SetCellSet(cs);
-      }
-      ds.AddPointField("values", values);
-      // and add to partition
-      useDataSet.AppendPartition(ds);
-
-      localBlockIndicesPortal.Set(
-        blockNo,
-        vtkm::Id3{ static_cast<vtkm::Id>(blockIndex[0]),
-                   static_cast<vtkm::Id>(blockIndex[1]),
-                   static_cast<vtkm::Id>(nDims == 3 ? blockIndex[2] : 0) });
-
-      if (blockNo == 0)
-      {
-        blocksPerDim = vtkm::Id3{ static_cast<vtkm::Id>(bpd[0]),
-                                  static_cast<vtkm::Id>(bpd[1]),
-                                  static_cast<vtkm::Id>(nDims == 3 ? bpd[2] : 1) };
-      }
-    }
-
-    // Print the mesh metadata
-    if (rank == 0)
-    {
-      VTKM_LOG_S(exampleLogLevel,
-                 std::endl
-                   << "    ---------------- Input Mesh Properties --------------" << std::endl
-                   << "    Number of dimensions: " << nDims << std::endl);
-    }
->>>>>>> 3db89d20
   }
   // Read single-block data and split it for the ranks
   else
@@ -769,8 +533,6 @@
         useDataSet,
         globalSize,
         localBlockIndices,
-        localBlockOrigins,
-        localBlockSizes,
         // output timers
         dataReadTime,
         buildDatasetTime);
@@ -795,8 +557,6 @@
         globalSize,
         blocksPerDim,
         localBlockIndices,
-        localBlockOrigins,
-        localBlockSizes,
         // output timers
         dataReadTime,
         buildDatasetTime);
@@ -809,7 +569,6 @@
     return EXIT_FAILURE;
   }
 
-<<<<<<< HEAD
   // Print the mesh metadata
   if (rank == 0)
   {
@@ -817,96 +576,6 @@
                std::endl
                  << "    ---------------- Input Mesh Properties --------------" << std::endl
                  << "    Number of dimensions: " << nDims);
-=======
-    // Create a multi-block dataset for multi-block DIY-paralle processing
-    blocksPerDim = nDims == 3 ? vtkm::Id3(1, 1, numBlocks)
-                              : vtkm::Id3(1, numBlocks, 1); // Decompose the data into
-    globalSize = nDims == 3 ? vtkm::Id3(static_cast<vtkm::Id>(dims[0]),
-                                        static_cast<vtkm::Id>(dims[1]),
-                                        static_cast<vtkm::Id>(dims[2]))
-                            : vtkm::Id3(static_cast<vtkm::Id>(dims[0]),
-                                        static_cast<vtkm::Id>(dims[1]),
-                                        static_cast<vtkm::Id>(1));
-    {
-      vtkm::Id lastDimSize =
-        (nDims == 2) ? static_cast<vtkm::Id>(dims[1]) : static_cast<vtkm::Id>(dims[2]);
-      if (size > (lastDimSize / 2.))
-      {
-        VTKM_LOG_IF_S(vtkm::cont::LogLevel::Error,
-                      rank == 0,
-                      "Number of ranks too large for data. Use " << lastDimSize / 2
-                                                                 << "or fewer ranks");
-        MPI_Finalize();
-        return EXIT_FAILURE;
-      }
-      vtkm::Id standardBlockSize = (vtkm::Id)(lastDimSize / numBlocks);
-      vtkm::Id blockSize = standardBlockSize;
-      vtkm::Id blockSliceSize =
-        nDims == 2 ? static_cast<vtkm::Id>(dims[0]) : static_cast<vtkm::Id>((dims[0] * dims[1]));
-      vtkm::Id blockNumValues = blockSize * blockSliceSize;
-
-      vtkm::Id startBlock = blocksPerRank * rank;
-      vtkm::Id endBlock = startBlock + blocksPerRank;
-      for (vtkm::Id blockIndex = startBlock; blockIndex < endBlock; ++blockIndex)
-      {
-        vtkm::Id localBlockIndex = blockIndex - startBlock;
-        vtkm::Id blockStart = blockIndex * blockNumValues;
-        vtkm::Id blockEnd = blockStart + blockNumValues;
-        if (blockIndex < (numBlocks - 1)) // add overlap between regions
-        {
-          blockEnd += blockSliceSize;
-        }
-        else
-        {
-          blockEnd = lastDimSize * blockSliceSize;
-        }
-        vtkm::Id currBlockSize = (vtkm::Id)((blockEnd - blockStart) / blockSliceSize);
-
-        vtkm::cont::DataSetBuilderUniform dsb;
-        vtkm::cont::DataSet ds;
-
-        // 2D data
-        if (nDims == 2)
-        {
-          vtkm::Id2 vdims;
-          vdims[0] = static_cast<vtkm::Id>(dims[0]);
-          vdims[1] = static_cast<vtkm::Id>(currBlockSize);
-          vtkm::Vec<ValueType, 2> origin(0, blockIndex * blockSize);
-          vtkm::Vec<ValueType, 2> spacing(1, 1);
-          ds = dsb.Create(vdims, origin, spacing);
-          vtkm::cont::CellSetStructured<2> cs;
-          cs.SetPointDimensions(vdims);
-          cs.SetGlobalPointDimensions(vtkm::Id2{ globalSize[0], globalSize[1] });
-          cs.SetGlobalPointIndexStart(vtkm::Id2{ 0, (blockStart / blockSliceSize) });
-          ds.SetCellSet(cs);
-          localBlockIndicesPortal.Set(localBlockIndex, vtkm::Id3(0, blockIndex, 0));
-        }
-        // 3D data
-        else
-        {
-          vtkm::Id3 vdims;
-          vdims[0] = static_cast<vtkm::Id>(dims[0]);
-          vdims[1] = static_cast<vtkm::Id>(dims[1]);
-          vdims[2] = static_cast<vtkm::Id>(currBlockSize);
-          vtkm::Vec<ValueType, 3> origin(0, 0, (blockIndex * blockSize));
-          vtkm::Vec<ValueType, 3> spacing(1, 1, 1);
-          ds = dsb.Create(vdims, origin, spacing);
-          vtkm::cont::CellSetStructured<3> cs;
-          cs.SetPointDimensions(vdims);
-          cs.SetGlobalPointDimensions(globalSize);
-          cs.SetGlobalPointIndexStart(vtkm::Id3(0, 0, blockStart / blockSliceSize));
-          ds.SetCellSet(cs);
-          localBlockIndicesPortal.Set(localBlockIndex, vtkm::Id3(0, 0, blockIndex));
-        }
-
-        std::vector<vtkm::Float32> subValues((values.begin() + blockStart),
-                                             (values.begin() + blockEnd));
-
-        ds.AddPointField("values", subValues);
-        useDataSet.AppendPartition(ds);
-      }
-    }
->>>>>>> 3db89d20
   }
 
   // Check if marching cubes is enabled for non 3D data
@@ -917,7 +586,7 @@
                   << nDims << "D. "
                   << "Contour tree using marching cubes is only supported for 3D data.");
 
-  // If we found any errors in the setttings than finalize MPI and exit the execution
+  // If we found any errors in the settings than finalize MPI and exit the execution
   if (invalidMCOption)
   {
     MPI_Finalize();
@@ -934,15 +603,16 @@
   prevTime = currTime;
 
   // Log information of the (first) local data block
+  // TODO: Get localBlockSize and localBlockOrigins from the cell set to log results
   VTKM_LOG_S(vtkm::cont::LogLevel::Info,
-             "" << std::setw(42) << std::left << "blockSize"
-                << ":" << localBlockSizesPortal.Get(0) << std::endl
-                << std::setw(42) << std::left << "blockOrigin=" << localBlockOriginsPortal.Get(0)
-                << std::endl
-                << std::setw(42) << std::left << "blockIndices=" << localBlockIndicesPortal.Get(0)
-                << std::endl
-                << std::setw(42) << std::left << "blocksPerDim=" << blocksPerDim << std::endl
-                << std::setw(42) << std::left << "globalSize=" << globalSize << std::endl
+             "" //<< std::setw(42) << std::left << "blockSize"
+               //<< ":" << localBlockSizesPortal.Get(0) << std::endl
+               //<< std::setw(42) << std::left << "blockOrigin=" << localBlockOriginsPortal.Get(0)
+               //<< std::endl
+               << std::setw(42) << std::left << "blockIndices=" << localBlockIndicesPortal.Get(0)
+               << std::endl
+               << std::setw(42) << std::left << "blocksPerDim=" << blocksPerDim << std::endl
+               << std::setw(42) << std::left << "globalSize=" << globalSize << std::endl
 
   );
 
@@ -973,8 +643,7 @@
   vtkm::cont::PartitionedDataSet bd_result;
   if (computeHierarchicalVolumetricBranchDecomposition)
   {
-    vtkm::filter::scalar_topology::DistributedBranchDecompositionFilter bd_filter(
-      blocksPerDim, globalSize, localBlockIndices, localBlockOrigins, localBlockSizes);
+    vtkm::filter::scalar_topology::DistributedBranchDecompositionFilter bd_filter;
     bd_result = bd_filter.Execute(result);
   }
   currTime = totalTime.GetElapsedTime();
@@ -988,12 +657,6 @@
     {
       if (computeHierarchicalVolumetricBranchDecomposition)
       {
-<<<<<<< HEAD
-=======
-        vtkm::filter::scalar_topology::DistributedBranchDecompositionFilter bd_filter;
-        auto bd_result = bd_filter.Execute(result);
-
->>>>>>> 3db89d20
         for (vtkm::Id ds_no = 0; ds_no < result.GetNumberOfPartitions(); ++ds_no)
         {
           auto ds = bd_result.GetPartition(ds_no);
