//============================================================================
//  Copyright (c) Kitware, Inc.
//  All rights reserved.
//  See LICENSE.txt for details.
//  This software is distributed WITHOUT ANY WARRANTY; without even
//  the implied warranty of MERCHANTABILITY or FITNESS FOR A PARTICULAR
//  PURPOSE.  See the above copyright notice for more information.
//
//  Copyright 2015 Sandia Corporation.
//  Copyright 2015 UT-Battelle, LLC.
//  Copyright 2015 Los Alamos National Security.
//
//  Under the terms of Contract DE-AC04-94AL85000 with Sandia Corporation,
//  the U.S. Government retains certain rights in this software.
//
//  Under the terms of Contract DE-AC52-06NA25396 with Los Alamos National
//  Laboratory (LANL), the U.S. Government retains certain rights in
//  this software.
//============================================================================
#ifndef vtk_m_VecFromPortalPermute_h
#define vtk_m_VecFromPortalPermute_h

#include <vtkm/Math.h>
#include <vtkm/TypeTraits.h>
#include <vtkm/Types.h>
#include <vtkm/VecTraits.h>

namespace vtkm
{

/// \brief A short vector from an ArrayPortal and a vector of indices.
///
/// The \c VecFromPortalPermute class is a Vec-like class that holds an array
/// portal and a second Vec-like containing indices into the array. Each value
/// of this vector is the value from the array with the respective index.
///
template <typename IndexVecType, typename PortalType>
class VecFromPortalPermute
{
public:
  using ComponentType = typename std::remove_const<typename PortalType::ValueType>::type;

  VTKM_SUPPRESS_EXEC_WARNINGS
  VTKM_EXEC_CONT
  VecFromPortalPermute() {}

  VTKM_SUPPRESS_EXEC_WARNINGS
  VTKM_EXEC_CONT
  VecFromPortalPermute(const IndexVecType* indices, const PortalType& portal)
    : Indices(indices)
    , Portal(portal)
  {
  }

  VTKM_SUPPRESS_EXEC_WARNINGS
  VTKM_EXEC_CONT
  vtkm::IdComponent GetNumberOfComponents() const { return this->Indices->GetNumberOfComponents(); }

  VTKM_SUPPRESS_EXEC_WARNINGS
<<<<<<< HEAD
  template<vtkm::IdComponent DestSize>
  VTKM_EXEC_CONT
  //DRP
  /*inline*/ void CopyInto(vtkm::Vec<ComponentType,DestSize> &dest) const
=======
  template <vtkm::IdComponent DestSize>
  VTKM_EXEC_CONT void CopyInto(vtkm::Vec<ComponentType, DestSize>& dest) const
>>>>>>> eee7b0cb
  {
    vtkm::IdComponent numComponents = vtkm::Min(DestSize, this->GetNumberOfComponents());
    for (vtkm::IdComponent index = 0; index < numComponents; index++)
    {
      dest[index] = (*this)[index];
    }
  }

  //DRP
  VTKM_SUPPRESS_EXEC_WARNINGS
  template<vtkm::IdComponent DestSize>
  VTKM_EXEC_CONT
  inline void CopyRangeInto(vtkm::Vec<ComponentType,DestSize> &dest) const
  {
    this->Portal.CopyRangeInto((*this->Indices), dest);
  }    

  //DRP
  VTKM_SUPPRESS_EXEC_WARNINGS
  VTKM_EXEC_CONT
  inline void Copy8(vtkm::Vec<ComponentType,8> &dest) const
  {
      this->Portal.Get8((*this->Indices), dest);
      
      //dest[0] = this->Portal.Get_1((*this->Indices)); //(*this->Indices));
      /*
      dest[0] = this->Portal.Get((*this->Indices)[0]);      
      dest[1] = this->Portal.Get((*this->Indices)[1]);
      dest[2] = this->Portal.Get((*this->Indices)[2]);
      dest[3] = this->Portal.Get((*this->Indices)[3]);
      dest[4] = this->Portal.Get((*this->Indices)[4]);
      dest[5] = this->Portal.Get((*this->Indices)[5]);
      dest[6] = this->Portal.Get((*this->Indices)[6]);
      dest[7] = this->Portal.Get((*this->Indices)[7]);
      */

  }    

  VTKM_SUPPRESS_EXEC_WARNINGS
  VTKM_EXEC_CONT
  //DRP
  /*  inline*/ ComponentType operator[](vtkm::IdComponent index) const
  {
    return this->Portal.Get((*this->Indices)[index]);
  }

private:
  const IndexVecType* Indices;
  PortalType Portal;
};

template <typename IndexVecType, typename PortalType>
struct TypeTraits<vtkm::VecFromPortalPermute<IndexVecType, PortalType>>
{
private:
  typedef vtkm::VecFromPortalPermute<IndexVecType, PortalType> VecType;
  typedef typename PortalType::ValueType ComponentType;

public:
  typedef typename vtkm::TypeTraits<ComponentType>::NumericTag NumericTag;
  typedef TypeTraitsVectorTag DimensionalityTag;

  VTKM_SUPPRESS_EXEC_WARNINGS
  VTKM_EXEC_CONT
  static VecType ZeroInitialization() { return VecType(); }
};

template <typename IndexVecType, typename PortalType>
struct VecTraits<vtkm::VecFromPortalPermute<IndexVecType, PortalType>>
{
  typedef vtkm::VecFromPortalPermute<IndexVecType, PortalType> VecType;

  typedef typename VecType::ComponentType ComponentType;
  typedef vtkm::VecTraitsTagMultipleComponents HasMultipleComponents;
  typedef vtkm::VecTraitsTagSizeVariable IsSizeStatic;

  VTKM_SUPPRESS_EXEC_WARNINGS
  VTKM_EXEC_CONT
  static vtkm::IdComponent GetNumberOfComponents(const VecType& vector)
  {
    return vector.GetNumberOfComponents();
  }

  VTKM_SUPPRESS_EXEC_WARNINGS
  VTKM_EXEC_CONT
  static ComponentType GetComponent(const VecType& vector, vtkm::IdComponent componentIndex)
  {
    return vector[componentIndex];
  }

  VTKM_SUPPRESS_EXEC_WARNINGS
  template <vtkm::IdComponent destSize>
  VTKM_EXEC_CONT static void CopyInto(const VecType& src, vtkm::Vec<ComponentType, destSize>& dest)
  {
    src.CopyInto(dest);
  }
};

} // namespace vtkm

#endif //vtk_m_VecFromPortalPermute_h<|MERGE_RESOLUTION|>--- conflicted
+++ resolved
@@ -57,15 +57,8 @@
   vtkm::IdComponent GetNumberOfComponents() const { return this->Indices->GetNumberOfComponents(); }
 
   VTKM_SUPPRESS_EXEC_WARNINGS
-<<<<<<< HEAD
-  template<vtkm::IdComponent DestSize>
-  VTKM_EXEC_CONT
-  //DRP
-  /*inline*/ void CopyInto(vtkm::Vec<ComponentType,DestSize> &dest) const
-=======
   template <vtkm::IdComponent DestSize>
   VTKM_EXEC_CONT void CopyInto(vtkm::Vec<ComponentType, DestSize>& dest) const
->>>>>>> eee7b0cb
   {
     vtkm::IdComponent numComponents = vtkm::Min(DestSize, this->GetNumberOfComponents());
     for (vtkm::IdComponent index = 0; index < numComponents; index++)
@@ -74,40 +67,9 @@
     }
   }
 
-  //DRP
-  VTKM_SUPPRESS_EXEC_WARNINGS
-  template<vtkm::IdComponent DestSize>
-  VTKM_EXEC_CONT
-  inline void CopyRangeInto(vtkm::Vec<ComponentType,DestSize> &dest) const
-  {
-    this->Portal.CopyRangeInto((*this->Indices), dest);
-  }    
-
-  //DRP
   VTKM_SUPPRESS_EXEC_WARNINGS
   VTKM_EXEC_CONT
-  inline void Copy8(vtkm::Vec<ComponentType,8> &dest) const
-  {
-      this->Portal.Get8((*this->Indices), dest);
-      
-      //dest[0] = this->Portal.Get_1((*this->Indices)); //(*this->Indices));
-      /*
-      dest[0] = this->Portal.Get((*this->Indices)[0]);      
-      dest[1] = this->Portal.Get((*this->Indices)[1]);
-      dest[2] = this->Portal.Get((*this->Indices)[2]);
-      dest[3] = this->Portal.Get((*this->Indices)[3]);
-      dest[4] = this->Portal.Get((*this->Indices)[4]);
-      dest[5] = this->Portal.Get((*this->Indices)[5]);
-      dest[6] = this->Portal.Get((*this->Indices)[6]);
-      dest[7] = this->Portal.Get((*this->Indices)[7]);
-      */
-
-  }    
-
-  VTKM_SUPPRESS_EXEC_WARNINGS
-  VTKM_EXEC_CONT
-  //DRP
-  /*  inline*/ ComponentType operator[](vtkm::IdComponent index) const
+  ComponentType operator[](vtkm::IdComponent index) const
   {
     return this->Portal.Get((*this->Indices)[index]);
   }
