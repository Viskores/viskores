//============================================================================
//  Copyright (c) Kitware, Inc.
//  All rights reserved.
//  See LICENSE.txt for details.
//  This software is distributed WITHOUT ANY WARRANTY; without even
//  the implied warranty of MERCHANTABILITY or FITNESS FOR A PARTICULAR
//  PURPOSE.  See the above copyright notice for more information.
//
//  Copyright 2014 Sandia Corporation.
//  Copyright 2014 UT-Battelle, LLC.
//  Copyright 2014 Los Alamos National Security.
//
//  Under the terms of Contract DE-AC04-94AL85000 with Sandia Corporation,
//  the U.S. Government retains certain rights in this software.
//
//  Under the terms of Contract DE-AC52-06NA25396 with Los Alamos National
//  Laboratory (LANL), the U.S. Government retains certain rights in
//  this software.
//============================================================================

#ifndef vtk_m_worklet_particleadvection_ParticleAdvectionWorklets_h
#define vtk_m_worklet_particleadvection_ParticleAdvectionWorklets_h

#include <vtkm/Types.h>
#include <vtkm/cont/ArrayHandle.h>
#include <vtkm/cont/ArrayHandleCast.h>
#include <vtkm/cont/ArrayHandleCounting.h>
#include <vtkm/cont/CellSetExplicit.h>
#include <vtkm/exec/ExecutionObjectBase.h>

#include <vtkm/worklet/DispatcherMapField.h>
#include <vtkm/worklet/particleadvection/Particles.h>

namespace vtkm
{
namespace worklet
{
namespace particleadvection
{

template <typename IntegratorType, typename FieldType, typename DeviceAdapterTag>
class ParticleAdvectWorklet : public vtkm::worklet::WorkletMapField
{
public:
  typedef void ControlSignature(FieldIn<IdType> idx, ExecObject ic);
  typedef void ExecutionSignature(_1, _2);
  typedef _1 InputDomain;

  template <typename IntegralCurveType>
  VTKM_EXEC void operator()(const vtkm::Id& idx, IntegralCurveType& ic) const
  {
    vtkm::Vec<FieldType, 3> inpos = ic.GetPos(idx);
    vtkm::Vec<FieldType, 3> outpos;

    while (!ic.Done(idx))
    {
      ParticleStatus status = integrator.Step(inpos, outpos);
      if (status == ParticleStatus::STATUS_OK)
      {
        ic.TakeStep(idx, outpos, status);
        inpos = outpos;
      }
      if (status == ParticleStatus::AT_SPATIAL_BOUNDARY)
      {
        vtkm::Id numSteps = ic.GetStep(idx);
        status = integrator.PushOutOfDomain(inpos, numSteps, outpos);
      }
      if (status == ParticleStatus::EXITED_SPATIAL_BOUNDARY)
      {
        ic.TakeStep(idx, outpos, status);
        ic.SetExitedSpatialBoundary(idx);
      }
    }
  }

  ParticleAdvectWorklet(const IntegratorType& it)
    : integrator(it)
  {
  }

  IntegratorType integrator;
};


template <typename IntegratorType, typename FieldType, typename DeviceAdapterTag>
class ParticleAdvectionWorklet
{
public:
  typedef typename vtkm::cont::DeviceAdapterAlgorithm<DeviceAdapterTag> DeviceAlgorithm;
  typedef vtkm::worklet::particleadvection::ParticleAdvectWorklet<IntegratorType,
                                                                  FieldType,
                                                                  DeviceAdapterTag>
    ParticleAdvectWorkletType;

  ParticleAdvectionWorklet() {}

  template <typename PointStorage, typename FieldStorage>
  void Run(const IntegratorType& it,
           const vtkm::cont::ArrayHandle<vtkm::Vec<FieldType, 3>, PointStorage>& pts,
           const vtkm::Id& nSteps,
           vtkm::cont::ArrayHandle<vtkm::Id, FieldStorage>& statusArray,
           vtkm::cont::ArrayHandle<vtkm::Id, FieldStorage>& stepsTaken)
  {
    integrator = it;
    seedArray = pts;
    maxSteps = nSteps;
    run(statusArray, stepsTaken);
  }

  ~ParticleAdvectionWorklet() {}

private:
  template <typename FieldStorage>
  void run(vtkm::cont::ArrayHandle<vtkm::Id, FieldStorage>& statusArray,
           vtkm::cont::ArrayHandle<vtkm::Id, FieldStorage>& stepsTaken)
  {
<<<<<<< HEAD
    using ParticleWorkletDispatchType =
      typename vtkm::worklet::DispatcherMapField<ParticleAdvectWorkletType>;
    using ParticleType = vtkm::worklet::particleadvection::Particles<FieldType, DeviceAdapterTag>;

    vtkm::Id numSeeds = static_cast<vtkm::Id>(seedArray.GetNumberOfValues());
=======
    typedef typename vtkm::worklet::DispatcherMapField<ParticleAdvectWorkletType>
      ParticleWorkletDispatchType;
    typedef vtkm::worklet::particleadvection::Particles<FieldType, DeviceAdapterTag> ParticleType;

    vtkm::Id numSeeds = static_cast<vtkm::Id>(seedArray.GetNumberOfValues());
    //Allocate status and steps arrays.
    vtkm::cont::ArrayHandleConstant<vtkm::Id> ok(ParticleStatus::STATUS_OK, numSeeds);
    statusArray.Allocate(numSeeds);
    DeviceAlgorithm::Copy(ok, statusArray);

>>>>>>> 021ffaca
    //Create and invoke the particle advection.
    vtkm::cont::ArrayHandleIndex idxArray(numSeeds);
    ParticleType particles(seedArray, stepsTaken, statusArray, maxSteps);

    //Invoke particle advection worklet
    ParticleAdvectWorkletType particleWorklet(integrator);
    ParticleWorkletDispatchType particleWorkletDispatch(particleWorklet);
    particleWorkletDispatch.Invoke(idxArray, particles);
  }

  IntegratorType integrator;
  vtkm::cont::ArrayHandle<vtkm::Vec<FieldType, 3>> seedArray;
  vtkm::Id maxSteps;
};


template <typename IntegratorType, typename FieldType, typename DeviceAdapterTag>
class StreamlineWorklet
{
public:
  typedef vtkm::cont::ArrayHandle<vtkm::Vec<FieldType, 3>> FieldHandle;
  typedef typename vtkm::cont::DeviceAdapterAlgorithm<DeviceAdapterTag> DeviceAlgorithm;
  typedef typename FieldHandle::template ExecutionTypes<DeviceAdapterTag>::PortalConst
    FieldPortalConstType;
  typedef vtkm::worklet::particleadvection::ParticleAdvectWorklet<IntegratorType,
                                                                  FieldType,
                                                                  DeviceAdapterTag>
    ParticleAdvectWorkletType;

  StreamlineWorklet() {}

  template <typename PointStorage, typename FieldStorage>
  void Run(const IntegratorType& it,
           const vtkm::cont::ArrayHandle<vtkm::Vec<FieldType, 3>, PointStorage>& pts,
           const vtkm::Id& nSteps,
           vtkm::cont::ArrayHandle<vtkm::Vec<FieldType, 3>, PointStorage>& positions,
           vtkm::cont::CellSetExplicit<>& polyLines,
           vtkm::cont::ArrayHandle<vtkm::Id, FieldStorage>& statusArray,
           vtkm::cont::ArrayHandle<vtkm::Id, FieldStorage>& stepsTaken)
  {
    integrator = it;
    seedArray = pts;
    maxSteps = nSteps;

    run(positions, polyLines, statusArray, stepsTaken);
  }

  ~StreamlineWorklet() {}

  struct IsOne
  {
    template <typename T>
    VTKM_EXEC_CONT bool operator()(const T& x) const
    {
      return x == T(1);
    }
  };

private:
  void run(vtkm::cont::ArrayHandle<vtkm::Vec<FieldType, 3>>& positions,
           vtkm::cont::CellSetExplicit<>& polyLines,
           vtkm::cont::ArrayHandle<vtkm::Id>& status,
           vtkm::cont::ArrayHandle<vtkm::Id>& stepsTaken)
  {
    typedef typename vtkm::worklet::DispatcherMapField<ParticleAdvectWorkletType>
      ParticleWorkletDispatchType;
    typedef vtkm::worklet::particleadvection::StateRecordingParticles<FieldType, DeviceAdapterTag>
      StreamlineType;

    vtkm::Id numSeeds = static_cast<vtkm::Id>(seedArray.GetNumberOfValues());

    ParticleAdvectWorkletType particleWorklet(integrator);
    ParticleWorkletDispatchType particleWorkletDispatch(particleWorklet);

    vtkm::cont::ArrayHandleIndex idxArray(numSeeds);

    vtkm::cont::ArrayHandle<vtkm::Id> validPoint;
    std::vector<vtkm::Id> vpa(static_cast<std::size_t>(numSeeds * maxSteps), 0);
    validPoint = vtkm::cont::make_ArrayHandle(vpa);

    //Compact history into positions.
    vtkm::cont::ArrayHandle<vtkm::Vec<FieldType, 3>> history;
    StreamlineType streamlines(seedArray, history, stepsTaken, status, validPoint, maxSteps);

    particleWorkletDispatch.Invoke(idxArray, streamlines);
    DeviceAlgorithm::CopyIf(history, validPoint, positions, IsOne());

    //Create cells.
    vtkm::cont::ArrayHandle<vtkm::Id> cellIndex;
    vtkm::Id connectivityLen = DeviceAlgorithm::ScanExclusive(stepsTaken, cellIndex);

    vtkm::cont::ArrayHandleCounting<vtkm::Id> connCount(0, 1, connectivityLen);
    vtkm::cont::ArrayHandle<vtkm::Id> connectivity;
    DeviceAlgorithm::Copy(connCount, connectivity);

    vtkm::cont::ArrayHandle<vtkm::UInt8> cellTypes;
    cellTypes.Allocate(numSeeds);
    vtkm::cont::ArrayHandleConstant<vtkm::UInt8> polyLineShape(vtkm::CELL_SHAPE_LINE, numSeeds);
    DeviceAlgorithm::Copy(polyLineShape, cellTypes);

    vtkm::cont::ArrayHandle<vtkm::IdComponent> cellCounts;
    DeviceAlgorithm::Copy(vtkm::cont::make_ArrayHandleCast(stepsTaken, vtkm::IdComponent()),
                          cellCounts);

    polyLines.Fill(positions.GetNumberOfValues(), cellTypes, cellCounts, connectivity);
  }

  IntegratorType integrator;
  vtkm::cont::ArrayHandle<vtkm::Vec<FieldType, 3>> seedArray;
  vtkm::Id maxSteps;
};
}
}
}

#endif // vtk_m_worklet_particleadvection_ParticleAdvectionWorklets_h<|MERGE_RESOLUTION|>--- conflicted
+++ resolved
@@ -114,24 +114,11 @@
   void run(vtkm::cont::ArrayHandle<vtkm::Id, FieldStorage>& statusArray,
            vtkm::cont::ArrayHandle<vtkm::Id, FieldStorage>& stepsTaken)
   {
-<<<<<<< HEAD
     using ParticleWorkletDispatchType =
       typename vtkm::worklet::DispatcherMapField<ParticleAdvectWorkletType>;
     using ParticleType = vtkm::worklet::particleadvection::Particles<FieldType, DeviceAdapterTag>;
 
     vtkm::Id numSeeds = static_cast<vtkm::Id>(seedArray.GetNumberOfValues());
-=======
-    typedef typename vtkm::worklet::DispatcherMapField<ParticleAdvectWorkletType>
-      ParticleWorkletDispatchType;
-    typedef vtkm::worklet::particleadvection::Particles<FieldType, DeviceAdapterTag> ParticleType;
-
-    vtkm::Id numSeeds = static_cast<vtkm::Id>(seedArray.GetNumberOfValues());
-    //Allocate status and steps arrays.
-    vtkm::cont::ArrayHandleConstant<vtkm::Id> ok(ParticleStatus::STATUS_OK, numSeeds);
-    statusArray.Allocate(numSeeds);
-    DeviceAlgorithm::Copy(ok, statusArray);
-
->>>>>>> 021ffaca
     //Create and invoke the particle advection.
     vtkm::cont::ArrayHandleIndex idxArray(numSeeds);
     ParticleType particles(seedArray, stepsTaken, statusArray, maxSteps);
