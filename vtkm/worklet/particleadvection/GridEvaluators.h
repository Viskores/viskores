--- conflicted
+++ resolved
@@ -69,11 +69,7 @@
   bool IsWithinTemporalBoundary(const vtkm::FloatDefault vtkmNotUsed(time)) const { return true; }
 
   VTKM_EXEC
-<<<<<<< HEAD
   void GetSpatialBoundary(vtkm::Bounds& bounds) const
-=======
-  void GetSpatialBoundary(vtkm::Vec3f& dir, vtkm::Vec<ScalarType, 3>& boundary) const
->>>>>>> ee127575
   {
     // Based on the direction of the velocity we need to be able to tell where
     // the particle will exit the domain from to actually push it out of domain.
