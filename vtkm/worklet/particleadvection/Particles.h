--- conflicted
+++ resolved
@@ -182,13 +182,6 @@
     return (Status.Get(idx) & b) != 0;
   }
 
-<<<<<<< HEAD
-private:
-  PosPortal pos;
-  IdPortal steps;
-  IdPortal status;
-  vtkm::Id maxSteps;
-=======
   VTKM_EXEC
   vtkm::Vec<T, 3> GetPos(const vtkm::Id& idx) const { return Pos.Get(idx); }
   VTKM_EXEC
@@ -200,7 +193,6 @@
   PosPortal Pos;
   IdPortal Steps, Status;
   vtkm::Id MaxSteps;
->>>>>>> b1f2013b
 };
 
 template <typename T, typename DeviceAdapterTag>
@@ -219,37 +211,17 @@
 public:
   VTKM_EXEC_CONT
   StateRecordingParticles(const StateRecordingParticles& s)
-<<<<<<< HEAD
-    : pos(s.pos)
-    , steps(s.steps)
-    , status(s.status)
-    , validPoint(s.validPoint)
-    , maxSteps(s.maxSteps)
-    , histSize(s.histSize)
-    , history(s.history)
-=======
     : Particles<T, DeviceAdapterTag>(s.Pos, s.Steps, s.Status, s.MaxSteps)
     , HistSize(s.HistSize)
     , History(s.History)
->>>>>>> b1f2013b
   {
   }
 
   VTKM_EXEC_CONT
   StateRecordingParticles()
-<<<<<<< HEAD
-    : pos()
-    , steps()
-    , status()
-    , validPoint()
-    , maxSteps(0)
-    , histSize(-1)
-    , history()
-=======
     : Particles<T, DeviceAdapterTag>()
     , HistSize(-1)
     , History()
->>>>>>> b1f2013b
   {
   }
 
@@ -259,19 +231,9 @@
                           const IdPortal& _status,
                           const IdPortal& _validPoint,
                           const vtkm::Id& _maxSteps)
-<<<<<<< HEAD
-    : pos(_pos)
-    , steps(_steps)
-    , status(_status)
-    , validPoint(_validPoint)
-    , maxSteps(_maxSteps)
-    , histSize()
-    , history()
-=======
     : Particles<T, DeviceAdapterTag>(_pos, _steps, _status, _maxSteps)
     , HistSize()
     , History()
->>>>>>> b1f2013b
   {
   }
 
@@ -280,19 +242,6 @@
                           vtkm::cont::ArrayHandle<vtkm::Vec<T, 3>>& historyArray,
                           vtkm::cont::ArrayHandle<vtkm::Id>& stepsArray,
                           vtkm::cont::ArrayHandle<vtkm::Id>& statusArray,
-<<<<<<< HEAD
-                          vtkm::cont::ArrayHandle<vtkm::Id>& validPointArray,
-                          vtkm::Id& _maxSteps)
-    : maxSteps(_maxSteps)
-    , histSize(_maxSteps)
-  {
-    pos = posArray.PrepareForInPlace(DeviceAdapterTag());
-    steps = stepsArray.PrepareForInPlace(DeviceAdapterTag());
-    status = statusArray.PrepareForInPlace(DeviceAdapterTag());
-    validPoint = validPointArray.PrepareForInPlace(DeviceAdapterTag());
-    numPos = posArray.GetNumberOfValues();
-    history = historyArray.PrepareForOutput(numPos * histSize, DeviceAdapterTag());
-=======
                           const vtkm::Id& _maxSteps)
   {
     this->Pos = posArray.PrepareForInPlace(DeviceAdapterTag());
@@ -302,7 +251,6 @@
     HistSize = _maxSteps;
     NumPos = posArray.GetNumberOfValues();
     History = HistoryArray.PrepareForOutput(NumPos * HistSize, DeviceAdapterTag());
->>>>>>> b1f2013b
   }
 
   VTKM_EXEC_CONT
@@ -312,18 +260,6 @@
                           vtkm::cont::ArrayHandle<vtkm::Id>& statusArray,
                           vtkm::cont::ArrayHandle<vtkm::Id>& validPointArray,
                           const vtkm::Id& _maxSteps,
-<<<<<<< HEAD
-                          const vtkm::Id& _histSize)
-    : maxSteps(_maxSteps)
-    , histSize(_histSize)
-  {
-    pos = posArray.PrepareForInPlace(DeviceAdapterTag());
-    steps = stepsArray.PrepareForInPlace(DeviceAdapterTag());
-    status = statusArray.PrepareForInPlace(DeviceAdapterTag());
-    validPoint = validPointArray.PrepareForInPlace(DeviceAdapterTag());
-    numPos = posArray.GetNumberOfValues();
-    history = historyArray.PrepareForOutput(numPos * histSize, DeviceAdapterTag());
-=======
                           vtkm::Id& _histSize)
     : HistSize(_histSize)
   {
@@ -334,7 +270,6 @@
     HistSize = _histSize;
     NumPos = posArray.GetNumberOfValues();
     History = HistoryArray.PrepareForOutput(NumPos * HistSize, DeviceAdapterTag());
->>>>>>> b1f2013b
   }
 
   VTKM_EXEC_CONT
@@ -346,16 +281,9 @@
     vtkm::Id loc = idx * HistSize + nSteps;
     History.Set(loc, pt);
     nSteps = nSteps + 1;
-<<<<<<< HEAD
-    steps.Set(idx, nSteps);
-    validPoint.Set(loc, 1);
-    if (nSteps == maxSteps)
-      SetStatusTerminate(idx);
-=======
     this->Steps.Set(idx, nSteps);
     if (nSteps == this->MaxSteps)
       this->SetTerminated(idx);
->>>>>>> b1f2013b
   }
 
   vtkm::Vec<T, 3> GetHistory(const vtkm::Id& idx, const vtkm::Id& step) const
@@ -367,145 +295,16 @@
   bool Done(const vtkm::Id& idx) { return !this->Integrateable(idx); }
 
 private:
-<<<<<<< HEAD
-  PosPortal pos;
-  IdPortal steps;
-  IdPortal status;
-  IdPortal validPoint;
-  vtkm::Id maxSteps, numPos, histSize;
-  PosPortal history;
-=======
   vtkm::Id NumPos, HistSize;
   PosPortal History;
-
-public:
-  vtkm::cont::ArrayHandle<vtkm::Vec<T, 3>> HistoryArray;
->>>>>>> b1f2013b
-};
-
-#if 0
-template <typename T, typename DeviceAdapterTag>
-class StateRecordingParticlesRound : public Particles<T, DeviceAdapterTag>
-{
-
-private:
-  typedef
-    typename vtkm::cont::ArrayHandle<vtkm::Id>::template ExecutionTypes<DeviceAdapterTag>::Portal
-      IdPortal;
-  typedef typename vtkm::cont::ArrayHandle<vtkm::Vec<T, 3>>::template ExecutionTypes<
-    DeviceAdapterTag>::Portal PosPortal;
-
-public:
-  VTKM_EXEC_CONT
-  StateRecordingParticlesRound(const StateRecordingParticlesRound& s)
-    : Particles<T, DeviceAdapterTag>(s.Pos, s.Steps, s.Status, s.MaxSteps)
-    , NumPos(s.NumPos)
-    , HistSize(s.HistSize)
-    , Offset(s.Offset)
-    , TotalMaxSteps(s.TotalMaxSteps)
-    , History(s.History)
-  {
-  }
-
-  VTKM_EXEC_CONT
-  StateRecordingParticlesRound()
-    : Particles<T, DeviceAdapterTag>()
-    , HistSize(-1)
-    , Offset(0)
-    , TotalMaxSteps(0)
-  {
-  }
-
-  VTKM_EXEC_CONT
-  StateRecordingParticlesRound(const PosPortal& _pos,
-                               const IdPortal& _steps,
-                               const IdPortal& _status,
-                               const vtkm::Id& _maxSteps,
-                               const vtkm::Id& _histSize,
-                               const vtkm::Id& _offset,
-                               const vtkm::Id& _totalMaxSteps)
-    : Particles<T, DeviceAdapterTag>(_pos, _steps, _status, _maxSteps)
-    , HistSize(_histSize)
-    , Offset(_offset)
-    , TotalMaxSteps(_totalMaxSteps)
-  {
-  }
-
-  VTKM_EXEC_CONT
-  StateRecordingParticlesRound(vtkm::cont::ArrayHandle<vtkm::Vec<T, 3>>& posArray,
-                               vtkm::cont::ArrayHandle<vtkm::Id>& stepsArray,
-                               vtkm::cont::ArrayHandle<vtkm::Id>& statusArray,
-                               const vtkm::Id& _maxSteps,
-                               const vtkm::Id& _histSize,
-                               const vtkm::Id& _offset,
-                               const vtkm::Id& _totalMaxSteps)
-    : HistSize(_histSize)
-    , Offset(_offset)
-    , TotalMaxSteps(_totalMaxSteps)
-  {
-    this->Pos = posArray.PrepareForInPlace(DeviceAdapterTag());
-    this->Steps = stepsArray.PrepareForInPlace(DeviceAdapterTag());
-    this->Status = statusArray.PrepareForInPlace(DeviceAdapterTag());
-    this->MaxSteps = _maxSteps;
-    NumPos = posArray.GetNumberOfValues();
-    History = HistoryArray.PrepareForOutput(NumPos * HistSize, DeviceAdapterTag());
-  }
-
-  VTKM_EXEC_CONT
-  void TakeStep(const vtkm::Id& idx, const vtkm::Vec<T, 3>& pt, ParticleStatus status)
-  {
-    if (status != ParticleStatus::STATUS_OK)
-      return;
-    vtkm::Id nSteps = this->Steps.Get(idx);
-    vtkm::Id loc = idx * HistSize + (nSteps - Offset);
-    History.Set(loc, pt);
-    nSteps = nSteps + 1;
-    this->Steps.Set(idx, nSteps);
-    if (nSteps == TotalMaxSteps)
-      this->SetTerminated(idx);
-    this->Pos.Set(idx, pt);
-  }
-
-  VTKM_EXEC_CONT
-  bool Done(const vtkm::Id& idx)
-  {
-    vtkm::Id nSteps = this->Steps.Get(idx);
-    return (nSteps - Offset == HistSize) || !this->Integrateable(idx);
-  }
-
-  VTKM_EXEC_CONT
-  vtkm::Vec<T, 3> GetHistory(const vtkm::Id& idx, const vtkm::Id& step) const
-  {
-    return History.Get(idx * HistSize + step);
-  }
-
-private:
-<<<<<<< HEAD
-  PosPortal pos;
-  IdPortal steps;
-  IdPortal status;
-  vtkm::Id maxSteps, numPos, histSize, offset, totalMaxSteps;
-  PosPortal history;
-=======
-  vtkm::Id NumPos, HistSize, Offset, TotalMaxSteps;
-  PosPortal History;
->>>>>>> b1f2013b
 
 public:
   vtkm::cont::ArrayHandle<vtkm::Vec<T, 3>> HistoryArray;
 };
-<<<<<<< HEAD
-#endif
-}
-}
-}
-=======
 
 } //namespace particleadvection
 } //namespace worklet
 } //namespace vtkm
->>>>>>> b1f2013b
-
 
 #endif // vtk_m_worklet_particleadvection_Particles_h
 //============================================================================