--- conflicted
+++ resolved
@@ -483,17 +483,11 @@
       {
         nthVal *= -1.0;
       }
-<<<<<<< HEAD
-     typedef vtkm::worklet::wavelets::ThresholdWorklet ThresholdType;
-      ThresholdType thresholdWorklet( nthVal );
-      vtkm::worklet::DispatcherMapField< ThresholdType, DeviceTag > dispatcher( thresholdWorklet );
-      dispatcher.Invoke( coeffIn );
-=======
+
       typedef vtkm::worklet::wavelets::ThresholdWorklet ThresholdType;
       ThresholdType thresholdWorklet(nthVal);
       vtkm::worklet::DispatcherMapField<ThresholdType, DeviceTag> dispatcher(thresholdWorklet);
       dispatcher.Invoke(coeffIn);
->>>>>>> 04876575
     }
 
     return 0;
