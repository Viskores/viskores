//============================================================================
//  Copyright (c) Kitware, Inc.
//  All rights reserved.
//  See LICENSE.txt for details.
//
//  This software is distributed WITHOUT ANY WARRANTY; without even
//  the implied warranty of MERCHANTABILITY or FITNESS FOR A PARTICULAR
//  PURPOSE.  See the above copyright notice for more information.
//============================================================================

#include <typeinfo>
#include <vtkm/cont/ArrayCopy.h>
#include <vtkm/cont/ArrayHandle.h>
#include <vtkm/cont/DataSet.h>
#include <vtkm/cont/DataSetBuilderExplicit.h>
#include <vtkm/cont/DataSetBuilderRectilinear.h>
#include <vtkm/cont/DataSetBuilderUniform.h>
#include <vtkm/cont/testing/Testing.h>
#include <vtkm/worklet/ParticleAdvection.h>
#include <vtkm/worklet/particleadvection/GridEvaluators.h>
#include <vtkm/worklet/particleadvection/Integrators.h>
#include <vtkm/worklet/particleadvection/Particles.h>

#include <vtkm/io/writer/VTKDataSetWriter.h>

namespace
{
vtkm::FloatDefault vecData[125 * 3] = {
  -0.00603248f, -0.0966396f,  -0.000732792f, 0.000530014f,  -0.0986189f,  -0.000806706f,
  0.00684929f,  -0.100098f,   -0.000876566f, 0.0129235f,    -0.101102f,   -0.000942341f,
  0.0187515f,   -0.101656f,   -0.00100401f,  0.0706091f,    -0.083023f,   -0.00144278f,
  0.0736404f,   -0.0801616f,  -0.00145784f,  0.0765194f,    -0.0772063f,  -0.00147036f,
  0.0792559f,   -0.0741751f,  -0.00148051f,  0.0818589f,    -0.071084f,   -0.00148843f,
  0.103585f,    -0.0342287f,  -0.001425f,    0.104472f,     -0.0316147f,  -0.00140433f,
  0.105175f,    -0.0291574f,  -0.00138057f,  0.105682f,     -0.0268808f,  -0.00135357f,
  0.105985f,    -0.0248099f,  -0.00132315f,  -0.00244603f,  -0.0989576f,  -0.000821705f,
  0.00389525f,  -0.100695f,   -0.000894513f, 0.00999301f,   -0.10193f,    -0.000963114f,
  0.0158452f,   -0.102688f,   -0.00102747f,  0.0214509f,    -0.102995f,   -0.00108757f,
  0.0708166f,   -0.081799f,   -0.00149941f,  0.0736939f,    -0.0787879f,  -0.00151236f,
  0.0764359f,   -0.0756944f,  -0.00152297f,  0.0790546f,    -0.0725352f,  -0.00153146f,
  0.0815609f,   -0.0693255f,  -0.001538f,    -0.00914287f,  -0.104658f,   -0.001574f,
  -0.00642891f, -0.10239f,    -0.00159659f,  -0.00402289f,  -0.0994835f,  -0.00160731f,
  -0.00194792f, -0.0959752f,  -0.00160528f,  -0.00022818f,  -0.0919077f,  -0.00158957f,
  -0.0134913f,  -0.0274735f,  -9.50056e-05f, -0.0188683f,   -0.023273f,   0.000194107f,
  -0.0254516f,  -0.0197589f,  0.000529693f,  -0.0312798f,   -0.0179514f,  0.00083619f,
  -0.0360426f,  -0.0177537f,  0.00110164f,   0.0259929f,    -0.0204479f,  -0.000304646f,
  0.033336f,    -0.0157385f,  -0.000505569f, 0.0403427f,    -0.0104637f,  -0.000693529f,
  0.0469371f,   -0.00477766f, -0.000865609f, 0.0530722f,    0.0011701f,   -0.00102f,
  -0.0121869f,  -0.10317f,    -0.0015868f,   -0.0096549f,   -0.100606f,   -0.00160377f,
  -0.00743038f, -0.0973796f,  -0.00160783f,  -0.00553901f,  -0.0935261f,  -0.00159792f,
  -0.00400821f, -0.0890871f,  -0.00157287f,  -0.0267803f,   -0.0165823f,  0.000454173f,
  -0.0348303f,  -0.011642f,   0.000881271f,  -0.0424964f,   -0.00870761f, 0.00129226f,
  -0.049437f,   -0.00781358f, 0.0016728f,    -0.0552635f,   -0.00888708f, 0.00200659f,
  -0.0629746f,  -0.0721524f,  -0.00160475f,  -0.0606813f,   -0.0677576f,  -0.00158427f,
  -0.0582203f,  -0.0625009f,  -0.00154304f,  -0.0555686f,   -0.0563905f,  -0.00147822f,
  -0.0526988f,  -0.0494369f,  -0.00138643f,  0.0385695f,    0.115704f,    0.00674413f,
  0.056434f,    0.128273f,    0.00869052f,   0.0775564f,    0.137275f,    0.0110399f,
  0.102515f,    0.140823f,    0.0138637f,    0.131458f,     0.136024f,    0.0171804f,
  0.0595175f,   -0.0845927f,  0.00512454f,   0.0506615f,    -0.0680369f,  0.00376604f,
  0.0434904f,   -0.0503557f,  0.00261592f,   0.0376711f,    -0.0318716f,  0.00163301f,
  0.0329454f,   -0.0128019f,  0.000785352f,  -0.0664062f,   -0.0701094f,  -0.00160644f,
  -0.0641074f,  -0.0658893f,  -0.00158969f,  -0.0616054f,   -0.0608302f,  -0.00155303f,
  -0.0588734f,  -0.0549447f,  -0.00149385f,  -0.0558797f,   -0.0482482f,  -0.00140906f,
  0.0434062f,   0.102969f,    0.00581269f,   0.0619547f,    0.112838f,    0.00742057f,
  0.0830229f,   0.118752f,    0.00927516f,   0.106603f,     0.119129f,    0.0113757f,
  0.132073f,    0.111946f,    0.0136613f,    -0.0135758f,   -0.0934604f,  -0.000533868f,
  -0.00690763f, -0.0958773f,  -0.000598878f, -0.000475275f, -0.0977838f,  -0.000660985f,
  0.00571866f,  -0.0992032f,  -0.0007201f,   0.0116724f,    -0.10016f,    -0.000776144f,
  0.0651428f,   -0.0850475f,  -0.00120243f,  0.0682895f,    -0.0823666f,  -0.00121889f,
  0.0712792f,   -0.0795772f,  -0.00123291f,  0.0741224f,    -0.0766981f,  -0.00124462f,
  0.076829f,    -0.0737465f,  -0.00125416f,  0.10019f,      -0.0375515f,  -0.00121866f,
  0.101296f,    -0.0348723f,  -0.00120216f,  0.102235f,     -0.0323223f,  -0.00118309f,
  0.102994f,    -0.0299234f,  -0.00116131f,  0.103563f,     -0.0276989f,  -0.0011367f,
  -0.00989236f, -0.0958821f,  -0.000608883f, -0.00344154f,  -0.0980645f,  -0.000673641f,
  0.00277318f,  -0.0997337f,  -0.000735354f, 0.00874908f,   -0.100914f,   -0.000793927f,
  0.0144843f,   -0.101629f,   -0.000849279f, 0.0654428f,    -0.0839355f,  -0.00125739f,
  0.0684225f,   -0.0810989f,  -0.00127208f,  0.0712599f,    -0.0781657f,  -0.00128444f,
  0.0739678f,   -0.0751541f,  -0.00129465f,  0.076558f,     -0.0720804f,  -0.00130286f,
  -0.0132841f,  -0.103948f,   -0.00131159f,  -0.010344f,    -0.102328f,   -0.0013452f,
  -0.00768637f, -0.100054f,   -0.00136938f,  -0.00533293f,  -0.0971572f,  -0.00138324f,
  -0.00330643f, -0.0936735f,  -0.00138586f,  -0.0116984f,   -0.0303752f,  -0.000229102f,
  -0.0149879f,  -0.0265231f,  -3.43823e-05f, -0.0212917f,   -0.0219544f,  0.000270283f,
  -0.0277756f,  -0.0186879f,  0.000582781f,  -0.0335115f,   -0.0171098f,  0.00086919f,
  0.0170095f,   -0.025299f,   -3.73557e-05f, 0.024552f,     -0.0214351f,  -0.000231975f,
  0.0318714f,   -0.0168568f,  -0.000417463f, 0.0388586f,    -0.0117131f,  -0.000589883f,
  0.0454388f,   -0.00615626f, -0.000746594f, -0.0160785f,   -0.102675f,   -0.00132891f,
  -0.0133174f,  -0.100785f,   -0.00135859f,  -0.0108365f,   -0.0982184f,  -0.00137801f,
  -0.00865931f, -0.0950053f,  -0.00138614f,  -0.00681126f,  -0.0911806f,  -0.00138185f,
  -0.0208973f,  -0.0216631f,  0.000111231f,  -0.0289373f,   -0.0151081f,  0.000512553f,
  -0.0368736f,  -0.0104306f,  0.000911793f,  -0.0444294f,   -0.00773838f, 0.00129762f,
  -0.0512663f,  -0.00706554f, 0.00165611f
};
}

vtkm::Vec3f RandomPoint(const vtkm::Bounds& bounds)
{
  vtkm::FloatDefault rx =
    static_cast<vtkm::FloatDefault>(rand()) / static_cast<vtkm::FloatDefault>(RAND_MAX);
  vtkm::FloatDefault ry =
    static_cast<vtkm::FloatDefault>(rand()) / static_cast<vtkm::FloatDefault>(RAND_MAX);
  vtkm::FloatDefault rz =
    static_cast<vtkm::FloatDefault>(rand()) / static_cast<vtkm::FloatDefault>(RAND_MAX);

  vtkm::Vec3f p;
  p[0] = static_cast<vtkm::FloatDefault>(bounds.X.Min + rx * bounds.X.Length());
  p[1] = static_cast<vtkm::FloatDefault>(bounds.Y.Min + ry * bounds.Y.Length());
  p[2] = static_cast<vtkm::FloatDefault>(bounds.Z.Min + rz * bounds.Z.Length());
  return p;
}

vtkm::cont::DataSet CreateUniformDataSet(const vtkm::Bounds& bounds, const vtkm::Id3& dims)
{
  vtkm::Vec3f origin(static_cast<vtkm::FloatDefault>(bounds.X.Min),
                     static_cast<vtkm::FloatDefault>(bounds.Y.Min),
                     static_cast<vtkm::FloatDefault>(bounds.Z.Min));
  vtkm::Vec3f spacing(static_cast<vtkm::FloatDefault>(bounds.X.Length()) /
                        static_cast<vtkm::FloatDefault>((dims[0] - 1)),
                      static_cast<vtkm::FloatDefault>(bounds.Y.Length()) /
                        static_cast<vtkm::FloatDefault>((dims[1] - 1)),
                      static_cast<vtkm::FloatDefault>(bounds.Z.Length()) /
                        static_cast<vtkm::FloatDefault>((dims[2] - 1)));

  vtkm::cont::DataSetBuilderUniform dataSetBuilder;
  vtkm::cont::DataSet ds = dataSetBuilder.Create(dims, origin, spacing);
  return ds;
}

vtkm::cont::DataSet CreateRectilinearDataSet(const vtkm::Bounds& bounds, const vtkm::Id3& dims)
{
  vtkm::cont::DataSetBuilderRectilinear dataSetBuilder;
  std::vector<vtkm::FloatDefault> xvals, yvals, zvals;

  vtkm::Vec3f spacing(static_cast<vtkm::FloatDefault>(bounds.X.Length()) /
                        static_cast<vtkm::FloatDefault>((dims[0] - 1)),
                      static_cast<vtkm::FloatDefault>(bounds.Y.Length()) /
                        static_cast<vtkm::FloatDefault>((dims[1] - 1)),
                      static_cast<vtkm::FloatDefault>(bounds.Z.Length()) /
                        static_cast<vtkm::FloatDefault>((dims[2] - 1)));
  xvals.resize((size_t)dims[0]);
  xvals[0] = static_cast<vtkm::FloatDefault>(bounds.X.Min);
  for (size_t i = 1; i < (size_t)dims[0]; i++)
    xvals[i] = xvals[i - 1] + spacing[0];

  yvals.resize((size_t)dims[1]);
  yvals[0] = static_cast<vtkm::FloatDefault>(bounds.Y.Min);
  for (size_t i = 1; i < (size_t)dims[1]; i++)
    yvals[i] = yvals[i - 1] + spacing[1];

  zvals.resize((size_t)dims[2]);
  zvals[0] = static_cast<vtkm::FloatDefault>(bounds.Z.Min);
  for (size_t i = 1; i < (size_t)dims[2]; i++)
    zvals[i] = zvals[i - 1] + spacing[2];

  vtkm::cont::DataSet ds = dataSetBuilder.Create(xvals, yvals, zvals);
  return ds;
}

enum class DataSetOption
{
  SINGLE = 0,
  CURVILINEAR,
  EXPLICIT
};

template <class CellSetType, vtkm::IdComponent NDIM>
static void MakeExplicitCells(const CellSetType& cellSet,
                              vtkm::Vec<vtkm::Id, NDIM>& cellDims,
                              vtkm::cont::ArrayHandle<vtkm::IdComponent>& numIndices,
                              vtkm::cont::ArrayHandle<vtkm::UInt8>& shapes,
                              vtkm::cont::ArrayHandle<vtkm::Id>& conn)
{
  using Connectivity = vtkm::internal::ConnectivityStructuredInternals<NDIM>;

  vtkm::Id nCells = cellSet.GetNumberOfCells();
  vtkm::IdComponent nVerts = (NDIM == 2 ? 4 : 8);
  vtkm::Id connLen = (NDIM == 2 ? nCells * 4 : nCells * 8);

  conn.Allocate(connLen);
  shapes.Allocate(nCells);
  numIndices.Allocate(nCells);

  Connectivity structured;
  structured.SetPointDimensions(cellDims + vtkm::Vec<vtkm::Id, NDIM>(1));

  vtkm::Id idx = 0;
  for (vtkm::Id i = 0; i < nCells; i++)
  {
    auto ptIds = structured.GetPointsOfCell(i);
    for (vtkm::IdComponent j = 0; j < nVerts; j++, idx++)
      conn.GetPortalControl().Set(idx, ptIds[j]);

    shapes.GetPortalControl().Set(
      i, (NDIM == 2 ? vtkm::CELL_SHAPE_QUAD : vtkm::CELL_SHAPE_HEXAHEDRON));
    numIndices.GetPortalControl().Set(i, nVerts);
  }
}

<<<<<<< HEAD
vtkm::cont::DataSet CreateExplicitFromStructuredDataSet(const vtkm::cont::DataSet& input,
                                                        bool createSingleType = false)
=======
template <typename ScalarType>
vtkm::cont::DataSet CreateWeirdnessFromStructuredDataSet(const vtkm::cont::DataSet& input,
                                                         DataSetOption option)
>>>>>>> bdc49a74
{
  using CoordType = vtkm::Vec3f;

  auto inputCoords = input.GetCoordinateSystem(0).GetData();
  vtkm::Id numPts = inputCoords.GetNumberOfValues();
  vtkm::cont::ArrayHandle<CoordType> explCoords;
  explCoords.Allocate(numPts);
  auto explPortal = explCoords.GetPortalControl();
  auto cp = inputCoords.GetPortalConstControl();
  for (vtkm::Id i = 0; i < numPts; i++)
    explPortal.Set(i, cp.Get(i));

  vtkm::cont::DynamicCellSet cellSet = input.GetCellSet();
  vtkm::cont::ArrayHandle<vtkm::Id> conn;
  vtkm::cont::ArrayHandle<vtkm::IdComponent> numIndices;
  vtkm::cont::ArrayHandle<vtkm::UInt8> shapes;
  vtkm::cont::DataSet output;
  vtkm::cont::DataSetBuilderExplicit dsb;

  using Structured2DType = vtkm::cont::CellSetStructured<2>;
  using Structured3DType = vtkm::cont::CellSetStructured<3>;

  switch (option)
  {
    case DataSetOption::SINGLE:
      if (cellSet.IsType<Structured2DType>())
      {
        Structured2DType cells2D = cellSet.Cast<Structured2DType>();
        vtkm::Id2 cellDims = cells2D.GetCellDimensions();
        MakeExplicitCells(cells2D, cellDims, numIndices, shapes, conn);
        output = dsb.Create(explCoords, vtkm::CellShapeTagQuad(), 4, conn, "coordinates");
      }
      else
      {
        Structured3DType cells3D = cellSet.Cast<Structured3DType>();
        vtkm::Id3 cellDims = cells3D.GetCellDimensions();
        MakeExplicitCells(cells3D, cellDims, numIndices, shapes, conn);
        output = dsb.Create(explCoords, vtkm::CellShapeTagHexahedron(), 8, conn, "coordinates");
      }
      break;

    case DataSetOption::CURVILINEAR:
      // In this case the cell set/connectivity is the same as the input
      // Only the coords are no longer Uniform / Rectilinear
      output.SetCellSet(cellSet);
      output.AddCoordinateSystem(vtkm::cont::CoordinateSystem("coordinates", explCoords));
      break;

    case DataSetOption::EXPLICIT:
      if (cellSet.IsType<Structured2DType>())
      {
        Structured2DType cells2D = cellSet.Cast<Structured2DType>();
        vtkm::Id2 cellDims = cells2D.GetCellDimensions();
        MakeExplicitCells(cells2D, cellDims, numIndices, shapes, conn);
        output = dsb.Create(explCoords, shapes, numIndices, conn, "coordinates");
      }
      else
      {
        Structured3DType cells3D = cellSet.Cast<Structured3DType>();
        vtkm::Id3 cellDims = cells3D.GetCellDimensions();
        MakeExplicitCells(cells3D, cellDims, numIndices, shapes, conn);
        output = dsb.Create(explCoords, shapes, numIndices, conn, "coordinates");
      }
      break;
  }
  return output;
}

void CreateConstantVectorField(vtkm::Id num,
                               const vtkm::Vec3f& vec,
                               vtkm::cont::ArrayHandle<vtkm::Vec3f>& vecField)
{
  vtkm::cont::ArrayHandleConstant<vtkm::Vec3f> vecConst;
  vecConst = vtkm::cont::make_ArrayHandleConstant(vec, num);
  vtkm::cont::ArrayCopy(vecConst, vecField);
}

class TestEvaluatorWorklet : public vtkm::worklet::WorkletMapField
{
public:
  using ControlSignature = void(FieldIn inputPoint,
                                ExecObject evaluator,
                                FieldOut validity,
                                FieldOut outputPoint);

  using ExecutionSignature = void(_1, _2, _3, _4);

  template <typename EvaluatorType>
  VTKM_EXEC void operator()(vtkm::Vec3f& pointIn,
                            const EvaluatorType& evaluator,
                            vtkm::worklet::particleadvection::EvaluatorStatus& status,
                            vtkm::Vec3f& pointOut) const
  {
    status = evaluator.Evaluate(pointIn, pointOut);
  }
};

template <typename EvalType>
void ValidateEvaluator(const EvalType& eval,
                       const std::vector<vtkm::Vec3f>& pointIns,
                       const vtkm::Vec3f& vec,
                       const std::string& msg)
{
  using EvalTester = TestEvaluatorWorklet;
  using EvalTesterDispatcher = vtkm::worklet::DispatcherMapField<EvalTester>;
  using Status = vtkm::worklet::particleadvection::EvaluatorStatus;
  EvalTester evalTester;
  EvalTesterDispatcher evalTesterDispatcher(evalTester);
  vtkm::cont::ArrayHandle<vtkm::Vec3f> pointsHandle = vtkm::cont::make_ArrayHandle(pointIns);
  vtkm::Id numPoints = pointsHandle.GetNumberOfValues();
  vtkm::cont::ArrayHandle<Status> evalStatus;
  vtkm::cont::ArrayHandle<vtkm::Vec3f> evalResults;
  evalTesterDispatcher.Invoke(pointsHandle, eval, evalStatus, evalResults);
  auto statusPortal = evalStatus.GetPortalConstControl();
  auto resultsPortal = evalResults.GetPortalConstControl();
  for (vtkm::Id index = 0; index < numPoints; index++)
  {
    Status status = statusPortal.Get(index);
    vtkm::Vec3f result = resultsPortal.Get(index);
    VTKM_TEST_ASSERT(status == Status::SUCCESS, "Error in evaluator for " + msg);
    VTKM_TEST_ASSERT(result == vec, "Error in evaluator result for " + msg);
  }
  pointsHandle.ReleaseResources();
  evalStatus.ReleaseResources();
  evalResults.ReleaseResources();
}

class TestIntegratorWorklet : public vtkm::worklet::WorkletMapField
{
public:
  using ControlSignature = void(FieldIn inputPoint,
                                ExecObject integrator,
                                FieldOut validity,
                                FieldOut outputPoint);

  using ExecutionSignature = void(_1, _2, _3, _4);

  template <typename IntegratorType>
  VTKM_EXEC void operator()(vtkm::Vec3f& pointIn,
                            const IntegratorType* integrator,
                            vtkm::worklet::particleadvection::IntegratorStatus& status,
                            vtkm::Vec3f& pointOut) const
  {
    vtkm::FloatDefault time = 0;
    status = integrator->Step(pointIn, time, pointOut);
  }
};


template <typename IntegratorType>
void ValidateIntegrator(const IntegratorType& integrator,
                        const std::vector<vtkm::Vec3f>& pointIns,
                        const std::vector<vtkm::Vec3f>& expStepResults,
                        const std::string& msg)
{
  using IntegratorTesterDispatcher = vtkm::worklet::DispatcherMapField<TestIntegratorWorklet>;
  using Status = vtkm::worklet::particleadvection::IntegratorStatus;
  IntegratorTesterDispatcher integratorTesterDispatcher;
  vtkm::cont::ArrayHandle<vtkm::Vec3f> pointsHandle = vtkm::cont::make_ArrayHandle(pointIns);
  vtkm::Id numPoints = pointsHandle.GetNumberOfValues();
  vtkm::cont::ArrayHandle<Status> stepStatus;
  vtkm::cont::ArrayHandle<vtkm::Vec3f> stepResults;
  integratorTesterDispatcher.Invoke(pointsHandle, integrator, stepStatus, stepResults);
  auto statusPortal = stepStatus.GetPortalConstControl();
  auto pointsPortal = pointsHandle.GetPortalConstControl();
  auto resultsPortal = stepResults.GetPortalConstControl();
  for (vtkm::Id index = 0; index < numPoints; index++)
  {
    Status status = statusPortal.Get(index);
    vtkm::Vec3f result = resultsPortal.Get(index);
    VTKM_TEST_ASSERT(status != Status::FAIL, "Error in evaluator for " + msg);
    if (status == Status::OUTSIDE_SPATIAL_BOUNDS)
      VTKM_TEST_ASSERT(result == pointsPortal.Get(index),
                       "Error in evaluator result for [OUTSIDE SPATIAL]" + msg);
    else
      VTKM_TEST_ASSERT(result == expStepResults[(size_t)index],
                       "Error in evaluator result for " + msg);
  }
  pointsHandle.ReleaseResources();
  stepStatus.ReleaseResources();
  stepResults.ReleaseResources();
}

template <typename IntegratorType>
void ValidateIntegratorForBoundary(const vtkm::Vec3f& vector,
                                   const vtkm::Bounds& bounds,
                                   const IntegratorType& integrator,
                                   const std::vector<vtkm::Vec3f>& pointIns,
                                   const std::string& msg)
{
  using IntegratorTesterDispatcher = vtkm::worklet::DispatcherMapField<TestIntegratorWorklet>;
  using Status = vtkm::worklet::particleadvection::IntegratorStatus;

  vtkm::FloatDefault tolerance = vtkm::Epsilon<vtkm::FloatDefault>() * 100;
  IntegratorTesterDispatcher integratorTesterDispatcher;
  vtkm::cont::ArrayHandle<vtkm::Vec3f> pointsHandle = vtkm::cont::make_ArrayHandle(pointIns);
  vtkm::Id numPoints = pointsHandle.GetNumberOfValues();
  vtkm::cont::ArrayHandle<Status> stepStatus;
  vtkm::cont::ArrayHandle<vtkm::Vec3f> stepResults;
  integratorTesterDispatcher.Invoke(pointsHandle, integrator, stepStatus, stepResults);
  auto statusPortal = stepStatus.GetPortalConstControl();
  auto resultsPortal = stepResults.GetPortalConstControl();
  for (vtkm::Id index = 0; index < numPoints; index++)
  {
    Status status = statusPortal.Get(index);
    vtkm::Vec3f result = resultsPortal.Get(index);
    if (vector[0] == 1.)
      VTKM_TEST_ASSERT((bounds.X.Max - result[0]) < tolerance, "X Tolerance not satisfied.");
    if (vector[1] == 1.)
      VTKM_TEST_ASSERT((bounds.Y.Max - result[1]) < tolerance, "Y Tolerance not satisfied.");
    if (vector[2] == 1.)
      VTKM_TEST_ASSERT((bounds.Z.Max - result[2]) < tolerance, "Z Tolerance not satisfied.");
    VTKM_TEST_ASSERT(status == Status::OUTSIDE_SPATIAL_BOUNDS, "Error in evaluator for " + msg);
  }
  pointsHandle.ReleaseResources();
  stepStatus.ReleaseResources();
  stepResults.ReleaseResources();
}

void TestEvaluators()
{
  using FieldHandle = vtkm::cont::ArrayHandle<vtkm::Vec3f>;
  using GridEvalType = vtkm::worklet::particleadvection::GridEvaluator<FieldHandle>;
  using RK4Type = vtkm::worklet::particleadvection::RK4Integrator<GridEvalType>;

  std::vector<vtkm::Vec3f> vecs;
  vecs.push_back(vtkm::Vec3f(1, 0, 0));
  vecs.push_back(vtkm::Vec3f(0, 1, 0));
  vecs.push_back(vtkm::Vec3f(0, 0, 1));
  vecs.push_back(vtkm::Vec3f(1, 1, 0));
  vecs.push_back(vtkm::Vec3f(0, 1, 1));
  vecs.push_back(vtkm::Vec3f(1, 0, 1));
  vecs.push_back(vtkm::Vec3f(1, 1, 1));

  std::vector<vtkm::Bounds> bounds;
  bounds.push_back(vtkm::Bounds(0, 10, 0, 10, 0, 10));
  bounds.push_back(vtkm::Bounds(-1, 1, -1, 1, -1, 1));
  bounds.push_back(vtkm::Bounds(0, 1, 0, 1, -1, 1));

  std::vector<vtkm::Id3> dims;
  dims.push_back(vtkm::Id3(5, 5, 5));
  dims.push_back(vtkm::Id3(10, 5, 5));
  dims.push_back(vtkm::Id3(10, 5, 5));

  for (auto& dim : dims)
  {
    for (auto& vec : vecs)
    {
      for (auto& bound : bounds)
      {
        std::vector<vtkm::cont::DataSet> dataSets;
        dataSets.push_back(CreateUniformDataSet(bound, dim));
        dataSets.push_back(CreateRectilinearDataSet(bound, dim));

        vtkm::cont::ArrayHandle<vtkm::Vec3f> vecField;
        CreateConstantVectorField(dim[0] * dim[1] * dim[2], vec, vecField);

        vtkm::FloatDefault stepSize = 0.01f;
        std::vector<vtkm::Vec3f> pointIns;
        std::vector<vtkm::Vec3f> stepResult;
        //Create a bunch of random points in the bounds.
        srand(314);
        //Generate points 2 steps inside the bounding box.
        vtkm::Bounds interiorBounds = bound;
        interiorBounds.X.Min += 2 * stepSize;
        interiorBounds.Y.Min += 2 * stepSize;
        interiorBounds.Z.Min += 2 * stepSize;
        interiorBounds.X.Max -= 2 * stepSize;
        interiorBounds.Y.Max -= 2 * stepSize;
        interiorBounds.Z.Max -= 2 * stepSize;
        for (int k = 0; k < 38; k++)
        {
          auto p = RandomPoint(interiorBounds);
          pointIns.push_back(p);
          stepResult.push_back(p + vec * stepSize);
        }

        std::vector<vtkm::Vec3f> boundaryPoints;
        const vtkm::Range xRange(bound.X.Max - stepSize / 2., bound.X.Max);
        const vtkm::Range yRange(bound.Y.Max - stepSize / 2., bound.Y.Max);
        const vtkm::Range zRange(bound.Z.Max - stepSize / 2., bound.Z.Max);
        vtkm::Bounds forBoundary(xRange, yRange, zRange);
        for (int k = 0; k < 10; k++)
        {
          // Generate bunch of boundary points towards the face of the direction
          // of the velocity field
<<<<<<< HEAD
          // All velocites are in the +ve direction.
          auto p = RandomPoint(forBoundary);
=======
          // All velocities are in the +ve direction.
          auto p = RandomPoint<ScalarType>(forBoundary);
>>>>>>> bdc49a74
          pointIns.push_back(p);
        }

        for (auto& ds : dataSets)
        {
          GridEvalType gridEval(ds.GetCoordinateSystem(), ds.GetCellSet(), vecField);
          ValidateEvaluator(gridEval, pointIns, vec, "grid evaluator");

          RK4Type rk4(gridEval, stepSize);
          ValidateIntegrator(rk4, pointIns, stepResult, "constant vector RK4");

          ValidateIntegratorForBoundary(vec, bound, rk4, boundaryPoints, "constant vector RK4");
        }
      }
    }
  }
}

void ValidateParticleAdvectionResult(const vtkm::worklet::ParticleAdvectionResult& res,
                                     vtkm::Id nSeeds,
                                     vtkm::Id maxSteps)
{
  VTKM_TEST_ASSERT(res.positions.GetNumberOfValues() == nSeeds,
                   "Number of output particles does not match input.");
  for (vtkm::Id i = 0; i < nSeeds; i++)
    VTKM_TEST_ASSERT(res.stepsTaken.GetPortalConstControl().Get(i) <= maxSteps,
                     "Too many steps taken in particle advection");
}

void ValidateStreamlineResult(const vtkm::worklet::StreamlineResult& res,
                              vtkm::Id nSeeds,
                              vtkm::Id maxSteps)
{
  VTKM_TEST_ASSERT(res.polyLines.GetNumberOfCells() == nSeeds,
                   "Number of output streamlines does not match input.");

  for (vtkm::Id i = 0; i < nSeeds; i++)
    VTKM_TEST_ASSERT(res.stepsTaken.GetPortalConstControl().Get(i) <= maxSteps,
                     "Too many steps taken in streamline");
}

void TestParticleWorklets()
{
  using FieldHandle = vtkm::cont::ArrayHandle<vtkm::Vec3f>;
  using GridEvalType = vtkm::worklet::particleadvection::GridEvaluator<FieldHandle>;
  using RK4Type = vtkm::worklet::particleadvection::RK4Integrator<GridEvalType>;
  vtkm::FloatDefault stepSize = 0.01f;

  const vtkm::Id3 dims(5, 5, 5);
  vtkm::Id nElements = dims[0] * dims[1] * dims[2] * 3;

  std::vector<vtkm::Vec3f> field;
  for (vtkm::Id i = 0; i < nElements; i++)
  {
    vtkm::FloatDefault x = vecData[i];
    vtkm::FloatDefault y = vecData[++i];
    vtkm::FloatDefault z = vecData[++i];
    vtkm::Vec3f vec(x, y, z);
    field.push_back(vtkm::Normal(vec));
  }
  vtkm::cont::ArrayHandle<vtkm::Vec3f> fieldArray;
  fieldArray = vtkm::cont::make_ArrayHandle(field);

  std::vector<vtkm::Bounds> bounds;
  bounds.push_back(vtkm::Bounds(0, 10, 0, 10, 0, 10));
  bounds.push_back(vtkm::Bounds(-1, 1, -1, 1, -1, 1));
  bounds.push_back(vtkm::Bounds(0, 1, 0, 1, -1, 1));

  vtkm::Id maxSteps = 1000;
  for (auto& bound : bounds)
  {
    std::vector<vtkm::cont::DataSet> dataSets;
<<<<<<< HEAD
    dataSets.push_back(CreateUniformDataSet(bound, dims));
    dataSets.push_back(CreateRectilinearDataSet(bound, dims));
    //Create an explicit dataset.
    //    auto expDS = CreateExplicitFromStructuredDataSet(dataSets[0], false);
    //    dataSets.push_back(expDS);
=======
    dataSets.push_back(CreateUniformDataSet<ScalarType>(bound, dims));
    dataSets.push_back(CreateRectilinearDataSet<ScalarType>(bound, dims));
    // Create an explicit dataset.
    dataSets.push_back(
      CreateWeirdnessFromStructuredDataSet<ScalarType>(dataSets[0], DataSetOption::SINGLE));
    dataSets.push_back(
      CreateWeirdnessFromStructuredDataSet<ScalarType>(dataSets[0], DataSetOption::CURVILINEAR));
    dataSets.push_back(
      CreateWeirdnessFromStructuredDataSet<ScalarType>(dataSets[0], DataSetOption::EXPLICIT));
>>>>>>> bdc49a74

    //Generate three random points.
    std::vector<vtkm::Vec3f> pts;
    pts.push_back(RandomPoint(bound));
    pts.push_back(RandomPoint(bound));
    pts.push_back(RandomPoint(bound));

    vtkm::Id nSeeds = static_cast<vtkm::Id>(pts.size());
    std::vector<vtkm::Id> stepsTaken = { 10, 20, 600 };

    for (auto& ds : dataSets)
    {
      GridEvalType eval(ds.GetCoordinateSystem(), ds.GetCellSet(), fieldArray);
      RK4Type rk4(eval, stepSize);

      //Do 4 tests on each dataset.
      //Particle advection worklet with and without steps taken.
      //Streamline worklet with and without steps taken.
      for (int i = 0; i < 4; i++)
      {
        auto seedsArray = vtkm::cont::make_ArrayHandle(pts, vtkm::CopyFlag::On);
        auto stepsTakenArray = vtkm::cont::make_ArrayHandle(stepsTaken, vtkm::CopyFlag::On);

        if (i < 2)
        {
          vtkm::worklet::ParticleAdvection pa;
          vtkm::worklet::ParticleAdvectionResult res;
          if (i == 0)
            res = pa.Run(rk4, seedsArray, maxSteps);
          else
            res = pa.Run(rk4, seedsArray, stepsTakenArray, maxSteps);
          ValidateParticleAdvectionResult(res, nSeeds, maxSteps);
        }
        else
        {
          vtkm::worklet::Streamline s;
          vtkm::worklet::StreamlineResult res;
          if (i == 2)
            res = s.Run(rk4, seedsArray, maxSteps);
          else
            res = s.Run(rk4, seedsArray, stepsTakenArray, maxSteps);
          ValidateStreamlineResult(res, nSeeds, maxSteps);
        }
      }
    }
  }
}

void TestParticleStatus()
{
  vtkm::Bounds bounds(0, 1, 0, 1, 0, 1);
  const vtkm::Id3 dims(5, 5, 5);
  vtkm::cont::DataSet ds = CreateUniformDataSet(bounds, dims);

  vtkm::Id nElements = dims[0] * dims[1] * dims[2];

  std::vector<vtkm::Vec3f> field;
  for (vtkm::Id i = 0; i < nElements; i++)
    field.push_back(vtkm::Vec3f(1, 0, 0));

  vtkm::cont::ArrayHandle<vtkm::Vec3f> fieldArray;
  fieldArray = vtkm::cont::make_ArrayHandle(field);

  using FieldHandle = vtkm::cont::ArrayHandle<vtkm::Vec3f>;
  using GridEvalType = vtkm::worklet::particleadvection::GridEvaluator<FieldHandle>;
  using RK4Type = vtkm::worklet::particleadvection::RK4Integrator<GridEvalType>;
  vtkm::Id maxSteps = 1000;
  vtkm::FloatDefault stepSize = 0.01f;

  GridEvalType eval(ds.GetCoordinateSystem(), ds.GetCellSet(), fieldArray);
  RK4Type rk4(eval, stepSize);

  vtkm::worklet::ParticleAdvection pa;
  std::vector<vtkm::Vec3f> pts;
  pts.push_back(vtkm::Vec3f(.5, .5, .5));
  pts.push_back(vtkm::Vec3f(-1, -1, -1));
  auto seedsArray = vtkm::cont::make_ArrayHandle(pts, vtkm::CopyFlag::On);
  auto res = pa.Run(rk4, seedsArray, maxSteps);
  auto statusPortal = res.status.GetPortalConstControl();

  vtkm::Id tookStep0 = statusPortal.Get(0) &
    static_cast<vtkm::Id>(vtkm::worklet::particleadvection::ParticleStatus::TOOK_ANY_STEPS);
  vtkm::Id tookStep1 = statusPortal.Get(1) &
    static_cast<vtkm::Id>(vtkm::worklet::particleadvection::ParticleStatus::TOOK_ANY_STEPS);
  VTKM_TEST_ASSERT(tookStep0 != 0, "Particle failed to take any steps");
  VTKM_TEST_ASSERT(tookStep1 == 0, "Particle took a step when it should not have.");
}

void TestParticleAdvection()
{
  TestEvaluators();
  TestParticleWorklets();
  TestParticleStatus();
}

int UnitTestParticleAdvection(int argc, char* argv[])
{
  return vtkm::cont::testing::Testing::Run(TestParticleAdvection, argc, argv);
}<|MERGE_RESOLUTION|>--- conflicted
+++ resolved
@@ -195,14 +195,8 @@
   }
 }
 
-<<<<<<< HEAD
-vtkm::cont::DataSet CreateExplicitFromStructuredDataSet(const vtkm::cont::DataSet& input,
-                                                        bool createSingleType = false)
-=======
-template <typename ScalarType>
 vtkm::cont::DataSet CreateWeirdnessFromStructuredDataSet(const vtkm::cont::DataSet& input,
                                                          DataSetOption option)
->>>>>>> bdc49a74
 {
   using CoordType = vtkm::Vec3f;
 
@@ -358,7 +352,8 @@
                         const std::vector<vtkm::Vec3f>& expStepResults,
                         const std::string& msg)
 {
-  using IntegratorTesterDispatcher = vtkm::worklet::DispatcherMapField<TestIntegratorWorklet>;
+  using IntegratorTester = TestIntegratorWorklet;
+  using IntegratorTesterDispatcher = vtkm::worklet::DispatcherMapField<IntegratorTester>;
   using Status = vtkm::worklet::particleadvection::IntegratorStatus;
   IntegratorTesterDispatcher integratorTesterDispatcher;
   vtkm::cont::ArrayHandle<vtkm::Vec3f> pointsHandle = vtkm::cont::make_ArrayHandle(pointIns);
@@ -393,7 +388,8 @@
                                    const std::vector<vtkm::Vec3f>& pointIns,
                                    const std::string& msg)
 {
-  using IntegratorTesterDispatcher = vtkm::worklet::DispatcherMapField<TestIntegratorWorklet>;
+  using IntegratorTester = TestIntegratorWorklet;
+  using IntegratorTesterDispatcher = vtkm::worklet::DispatcherMapField<IntegratorTester>;
   using Status = vtkm::worklet::particleadvection::IntegratorStatus;
 
   vtkm::FloatDefault tolerance = vtkm::Epsilon<vtkm::FloatDefault>() * 100;
@@ -489,13 +485,8 @@
         {
           // Generate bunch of boundary points towards the face of the direction
           // of the velocity field
-<<<<<<< HEAD
-          // All velocites are in the +ve direction.
+          // All velocities are in the +ve direction.
           auto p = RandomPoint(forBoundary);
-=======
-          // All velocities are in the +ve direction.
-          auto p = RandomPoint<ScalarType>(forBoundary);
->>>>>>> bdc49a74
           pointIns.push_back(p);
         }
 
@@ -568,23 +559,13 @@
   for (auto& bound : bounds)
   {
     std::vector<vtkm::cont::DataSet> dataSets;
-<<<<<<< HEAD
     dataSets.push_back(CreateUniformDataSet(bound, dims));
     dataSets.push_back(CreateRectilinearDataSet(bound, dims));
-    //Create an explicit dataset.
-    //    auto expDS = CreateExplicitFromStructuredDataSet(dataSets[0], false);
-    //    dataSets.push_back(expDS);
-=======
-    dataSets.push_back(CreateUniformDataSet<ScalarType>(bound, dims));
-    dataSets.push_back(CreateRectilinearDataSet<ScalarType>(bound, dims));
     // Create an explicit dataset.
+    dataSets.push_back(CreateWeirdnessFromStructuredDataSet(dataSets[0], DataSetOption::SINGLE));
     dataSets.push_back(
-      CreateWeirdnessFromStructuredDataSet<ScalarType>(dataSets[0], DataSetOption::SINGLE));
-    dataSets.push_back(
-      CreateWeirdnessFromStructuredDataSet<ScalarType>(dataSets[0], DataSetOption::CURVILINEAR));
-    dataSets.push_back(
-      CreateWeirdnessFromStructuredDataSet<ScalarType>(dataSets[0], DataSetOption::EXPLICIT));
->>>>>>> bdc49a74
+      CreateWeirdnessFromStructuredDataSet(dataSets[0], DataSetOption::CURVILINEAR));
+    dataSets.push_back(CreateWeirdnessFromStructuredDataSet(dataSets[0], DataSetOption::EXPLICIT));
 
     //Generate three random points.
     std::vector<vtkm::Vec3f> pts;
@@ -641,7 +622,7 @@
 
   vtkm::Id nElements = dims[0] * dims[1] * dims[2];
 
-  std::vector<vtkm::Vec3f> field;
+  std::vector<vtkm::Vec<vtkm::FloatDefault, 3>> field;
   for (vtkm::Id i = 0; i < nElements; i++)
     field.push_back(vtkm::Vec3f(1, 0, 0));
 
