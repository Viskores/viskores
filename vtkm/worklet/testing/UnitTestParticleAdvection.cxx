//============================================================================
//  Copyright (c) Kitware, Inc.
//  All rights reserved.
//  See LICENSE.txt for details.
//
//  This software is distributed WITHOUT ANY WARRANTY; without even
//  the implied warranty of MERCHANTABILITY or FITNESS FOR A PARTICULAR
//  PURPOSE.  See the above copyright notice for more information.
//============================================================================

#include <typeinfo>
#include <vtkm/cont/ArrayCopy.h>
#include <vtkm/cont/ArrayHandle.h>
#include <vtkm/cont/DataSet.h>
#include <vtkm/cont/DataSetBuilderExplicit.h>
#include <vtkm/cont/DataSetBuilderRectilinear.h>
#include <vtkm/cont/DataSetBuilderUniform.h>
#include <vtkm/cont/testing/Testing.h>
#include <vtkm/worklet/ParticleAdvection.h>
#include <vtkm/worklet/particleadvection/GridEvaluators.h>
#include <vtkm/worklet/particleadvection/Integrators.h>
#include <vtkm/worklet/particleadvection/Particles.h>

#include <vtkm/io/writer/VTKDataSetWriter.h>

namespace
{
vtkm::FloatDefault vecData[125 * 3] = {
  -0.00603248f, -0.0966396f,  -0.000732792f, 0.000530014f,  -0.0986189f,  -0.000806706f,
  0.00684929f,  -0.100098f,   -0.000876566f, 0.0129235f,    -0.101102f,   -0.000942341f,
  0.0187515f,   -0.101656f,   -0.00100401f,  0.0706091f,    -0.083023f,   -0.00144278f,
  0.0736404f,   -0.0801616f,  -0.00145784f,  0.0765194f,    -0.0772063f,  -0.00147036f,
  0.0792559f,   -0.0741751f,  -0.00148051f,  0.0818589f,    -0.071084f,   -0.00148843f,
  0.103585f,    -0.0342287f,  -0.001425f,    0.104472f,     -0.0316147f,  -0.00140433f,
  0.105175f,    -0.0291574f,  -0.00138057f,  0.105682f,     -0.0268808f,  -0.00135357f,
  0.105985f,    -0.0248099f,  -0.00132315f,  -0.00244603f,  -0.0989576f,  -0.000821705f,
  0.00389525f,  -0.100695f,   -0.000894513f, 0.00999301f,   -0.10193f,    -0.000963114f,
  0.0158452f,   -0.102688f,   -0.00102747f,  0.0214509f,    -0.102995f,   -0.00108757f,
  0.0708166f,   -0.081799f,   -0.00149941f,  0.0736939f,    -0.0787879f,  -0.00151236f,
  0.0764359f,   -0.0756944f,  -0.00152297f,  0.0790546f,    -0.0725352f,  -0.00153146f,
  0.0815609f,   -0.0693255f,  -0.001538f,    -0.00914287f,  -0.104658f,   -0.001574f,
  -0.00642891f, -0.10239f,    -0.00159659f,  -0.00402289f,  -0.0994835f,  -0.00160731f,
  -0.00194792f, -0.0959752f,  -0.00160528f,  -0.00022818f,  -0.0919077f,  -0.00158957f,
  -0.0134913f,  -0.0274735f,  -9.50056e-05f, -0.0188683f,   -0.023273f,   0.000194107f,
  -0.0254516f,  -0.0197589f,  0.000529693f,  -0.0312798f,   -0.0179514f,  0.00083619f,
  -0.0360426f,  -0.0177537f,  0.00110164f,   0.0259929f,    -0.0204479f,  -0.000304646f,
  0.033336f,    -0.0157385f,  -0.000505569f, 0.0403427f,    -0.0104637f,  -0.000693529f,
  0.0469371f,   -0.00477766f, -0.000865609f, 0.0530722f,    0.0011701f,   -0.00102f,
  -0.0121869f,  -0.10317f,    -0.0015868f,   -0.0096549f,   -0.100606f,   -0.00160377f,
  -0.00743038f, -0.0973796f,  -0.00160783f,  -0.00553901f,  -0.0935261f,  -0.00159792f,
  -0.00400821f, -0.0890871f,  -0.00157287f,  -0.0267803f,   -0.0165823f,  0.000454173f,
  -0.0348303f,  -0.011642f,   0.000881271f,  -0.0424964f,   -0.00870761f, 0.00129226f,
  -0.049437f,   -0.00781358f, 0.0016728f,    -0.0552635f,   -0.00888708f, 0.00200659f,
  -0.0629746f,  -0.0721524f,  -0.00160475f,  -0.0606813f,   -0.0677576f,  -0.00158427f,
  -0.0582203f,  -0.0625009f,  -0.00154304f,  -0.0555686f,   -0.0563905f,  -0.00147822f,
  -0.0526988f,  -0.0494369f,  -0.00138643f,  0.0385695f,    0.115704f,    0.00674413f,
  0.056434f,    0.128273f,    0.00869052f,   0.0775564f,    0.137275f,    0.0110399f,
  0.102515f,    0.140823f,    0.0138637f,    0.131458f,     0.136024f,    0.0171804f,
  0.0595175f,   -0.0845927f,  0.00512454f,   0.0506615f,    -0.0680369f,  0.00376604f,
  0.0434904f,   -0.0503557f,  0.00261592f,   0.0376711f,    -0.0318716f,  0.00163301f,
  0.0329454f,   -0.0128019f,  0.000785352f,  -0.0664062f,   -0.0701094f,  -0.00160644f,
  -0.0641074f,  -0.0658893f,  -0.00158969f,  -0.0616054f,   -0.0608302f,  -0.00155303f,
  -0.0588734f,  -0.0549447f,  -0.00149385f,  -0.0558797f,   -0.0482482f,  -0.00140906f,
  0.0434062f,   0.102969f,    0.00581269f,   0.0619547f,    0.112838f,    0.00742057f,
  0.0830229f,   0.118752f,    0.00927516f,   0.106603f,     0.119129f,    0.0113757f,
  0.132073f,    0.111946f,    0.0136613f,    -0.0135758f,   -0.0934604f,  -0.000533868f,
  -0.00690763f, -0.0958773f,  -0.000598878f, -0.000475275f, -0.0977838f,  -0.000660985f,
  0.00571866f,  -0.0992032f,  -0.0007201f,   0.0116724f,    -0.10016f,    -0.000776144f,
  0.0651428f,   -0.0850475f,  -0.00120243f,  0.0682895f,    -0.0823666f,  -0.00121889f,
  0.0712792f,   -0.0795772f,  -0.00123291f,  0.0741224f,    -0.0766981f,  -0.00124462f,
  0.076829f,    -0.0737465f,  -0.00125416f,  0.10019f,      -0.0375515f,  -0.00121866f,
  0.101296f,    -0.0348723f,  -0.00120216f,  0.102235f,     -0.0323223f,  -0.00118309f,
  0.102994f,    -0.0299234f,  -0.00116131f,  0.103563f,     -0.0276989f,  -0.0011367f,
  -0.00989236f, -0.0958821f,  -0.000608883f, -0.00344154f,  -0.0980645f,  -0.000673641f,
  0.00277318f,  -0.0997337f,  -0.000735354f, 0.00874908f,   -0.100914f,   -0.000793927f,
  0.0144843f,   -0.101629f,   -0.000849279f, 0.0654428f,    -0.0839355f,  -0.00125739f,
  0.0684225f,   -0.0810989f,  -0.00127208f,  0.0712599f,    -0.0781657f,  -0.00128444f,
  0.0739678f,   -0.0751541f,  -0.00129465f,  0.076558f,     -0.0720804f,  -0.00130286f,
  -0.0132841f,  -0.103948f,   -0.00131159f,  -0.010344f,    -0.102328f,   -0.0013452f,
  -0.00768637f, -0.100054f,   -0.00136938f,  -0.00533293f,  -0.0971572f,  -0.00138324f,
  -0.00330643f, -0.0936735f,  -0.00138586f,  -0.0116984f,   -0.0303752f,  -0.000229102f,
  -0.0149879f,  -0.0265231f,  -3.43823e-05f, -0.0212917f,   -0.0219544f,  0.000270283f,
  -0.0277756f,  -0.0186879f,  0.000582781f,  -0.0335115f,   -0.0171098f,  0.00086919f,
  0.0170095f,   -0.025299f,   -3.73557e-05f, 0.024552f,     -0.0214351f,  -0.000231975f,
  0.0318714f,   -0.0168568f,  -0.000417463f, 0.0388586f,    -0.0117131f,  -0.000589883f,
  0.0454388f,   -0.00615626f, -0.000746594f, -0.0160785f,   -0.102675f,   -0.00132891f,
  -0.0133174f,  -0.100785f,   -0.00135859f,  -0.0108365f,   -0.0982184f,  -0.00137801f,
  -0.00865931f, -0.0950053f,  -0.00138614f,  -0.00681126f,  -0.0911806f,  -0.00138185f,
  -0.0208973f,  -0.0216631f,  0.000111231f,  -0.0289373f,   -0.0151081f,  0.000512553f,
  -0.0368736f,  -0.0104306f,  0.000911793f,  -0.0444294f,   -0.00773838f, 0.00129762f,
  -0.0512663f,  -0.00706554f, 0.00165611f
};
}

template <typename ScalarType>
vtkm::Vec<ScalarType, 3> RandomPoint(const vtkm::Bounds& bounds)
{
  ScalarType rx = static_cast<ScalarType>(rand()) / static_cast<ScalarType>(RAND_MAX);
  ScalarType ry = static_cast<ScalarType>(rand()) / static_cast<ScalarType>(RAND_MAX);
  ScalarType rz = static_cast<ScalarType>(rand()) / static_cast<ScalarType>(RAND_MAX);

  vtkm::Vec<ScalarType, 3> p;
  p[0] = static_cast<ScalarType>(bounds.X.Min + rx * bounds.X.Length());
  p[1] = static_cast<ScalarType>(bounds.Y.Min + ry * bounds.Y.Length());
  p[2] = static_cast<ScalarType>(bounds.Z.Min + rz * bounds.Z.Length());
  return p;
}

template <typename ScalarType>
vtkm::cont::DataSet CreateUniformDataSet(const vtkm::Bounds& bounds, const vtkm::Id3& dims)
{
  vtkm::Vec<ScalarType, 3> origin(static_cast<ScalarType>(bounds.X.Min),
                                  static_cast<ScalarType>(bounds.Y.Min),
                                  static_cast<ScalarType>(bounds.Z.Min));
  vtkm::Vec<ScalarType, 3> spacing(
    static_cast<ScalarType>(bounds.X.Length()) / static_cast<ScalarType>((dims[0] - 1)),
    static_cast<ScalarType>(bounds.Y.Length()) / static_cast<ScalarType>((dims[1] - 1)),
    static_cast<ScalarType>(bounds.Z.Length()) / static_cast<ScalarType>((dims[2] - 1)));

  vtkm::cont::DataSetBuilderUniform dataSetBuilder;
  vtkm::cont::DataSet ds = dataSetBuilder.Create(dims, origin, spacing);
  return ds;
}

template <typename ScalarType>
vtkm::cont::DataSet CreateRectilinearDataSet(const vtkm::Bounds& bounds, const vtkm::Id3& dims)
{
  vtkm::cont::DataSetBuilderRectilinear dataSetBuilder;
  std::vector<ScalarType> xvals, yvals, zvals;

  vtkm::Vec<ScalarType, 3> spacing(
    static_cast<ScalarType>(bounds.X.Length()) / static_cast<ScalarType>((dims[0] - 1)),
    static_cast<ScalarType>(bounds.Y.Length()) / static_cast<ScalarType>((dims[1] - 1)),
    static_cast<ScalarType>(bounds.Z.Length()) / static_cast<ScalarType>((dims[2] - 1)));
  xvals.resize((size_t)dims[0]);
  xvals[0] = static_cast<ScalarType>(bounds.X.Min);
  for (size_t i = 1; i < (size_t)dims[0]; i++)
    xvals[i] = xvals[i - 1] + spacing[0];

  yvals.resize((size_t)dims[1]);
  yvals[0] = static_cast<ScalarType>(bounds.Y.Min);
  for (size_t i = 1; i < (size_t)dims[1]; i++)
    yvals[i] = yvals[i - 1] + spacing[1];

  zvals.resize((size_t)dims[2]);
  zvals[0] = static_cast<ScalarType>(bounds.Z.Min);
  for (size_t i = 1; i < (size_t)dims[2]; i++)
    zvals[i] = zvals[i - 1] + spacing[2];

  vtkm::cont::DataSet ds = dataSetBuilder.Create(xvals, yvals, zvals);
  return ds;
}

enum class DataSetOption
{
  SINGLE = 0,
  CURVILINEAR,
  EXPLICIT
};

template <class CellSetType, vtkm::IdComponent NDIM>
static void MakeExplicitCells(const CellSetType& cellSet,
                              vtkm::Vec<vtkm::Id, NDIM>& cellDims,
                              vtkm::cont::ArrayHandle<vtkm::IdComponent>& numIndices,
                              vtkm::cont::ArrayHandle<vtkm::UInt8>& shapes,
                              vtkm::cont::ArrayHandle<vtkm::Id>& conn)
{
  using Connectivity = vtkm::internal::ConnectivityStructuredInternals<NDIM>;

  vtkm::Id nCells = cellSet.GetNumberOfCells();
  vtkm::IdComponent nVerts = (NDIM == 2 ? 4 : 8);
  vtkm::Id connLen = (NDIM == 2 ? nCells * 4 : nCells * 8);

  conn.Allocate(connLen);
  shapes.Allocate(nCells);
  numIndices.Allocate(nCells);

  Connectivity structured;
  structured.SetPointDimensions(cellDims + vtkm::Vec<vtkm::Id, NDIM>(1));

  vtkm::Id idx = 0;
  for (vtkm::Id i = 0; i < nCells; i++)
  {
    auto ptIds = structured.GetPointsOfCell(i);
    for (vtkm::IdComponent j = 0; j < nVerts; j++, idx++)
      conn.GetPortalControl().Set(idx, ptIds[j]);

    shapes.GetPortalControl().Set(
      i, (NDIM == 2 ? vtkm::CELL_SHAPE_QUAD : vtkm::CELL_SHAPE_HEXAHEDRON));
    numIndices.GetPortalControl().Set(i, nVerts);
  }
}

template <typename ScalarType>
vtkm::cont::DataSet CreateWeirdnessFromStructuredDataSet(const vtkm::cont::DataSet& input,
                                                         DataSetOption option)
{
  using CoordType = vtkm::Vec<ScalarType, 3>;

  auto inputCoords = input.GetCoordinateSystem(0).GetData();
  vtkm::Id numPts = inputCoords.GetNumberOfValues();
  vtkm::cont::ArrayHandle<CoordType> explCoords;
  explCoords.Allocate(numPts);
  auto explPortal = explCoords.GetPortalControl();
  auto cp = inputCoords.GetPortalConstControl();
  for (vtkm::Id i = 0; i < numPts; i++)
    explPortal.Set(i, cp.Get(i));

  vtkm::cont::DynamicCellSet cellSet = input.GetCellSet();
  vtkm::cont::ArrayHandle<vtkm::Id> conn;
  vtkm::cont::ArrayHandle<vtkm::IdComponent> numIndices;
  vtkm::cont::ArrayHandle<vtkm::UInt8> shapes;
  vtkm::cont::DataSet output;
  vtkm::cont::DataSetBuilderExplicit dsb;

<<<<<<< HEAD
  using Structured2DType = vtkm::cont::CellSetStructured<2>;
  using Structured3DType = vtkm::cont::CellSetStructured<3>;

  switch (option)
  {
    case DataSetOption::SINGLE:
      if (cellSet.IsType<Structured2DType>())
      {
        Structured2DType cells2D = cellSet.Cast<Structured2DType>();
        vtkm::Id2 cellDims = cells2D.GetCellDimensions();
        MakeExplicitCells(cells2D, cellDims, numIndices, shapes, conn);
        output = dsb.Create(explCoords, vtkm::CellShapeTagQuad(), 4, conn, "coordinates", "cells");
      }
      else
      {
        Structured3DType cells3D = cellSet.Cast<Structured3DType>();
        vtkm::Id3 cellDims = cells3D.GetCellDimensions();
        MakeExplicitCells(cells3D, cellDims, numIndices, shapes, conn);
        output =
          dsb.Create(explCoords, vtkm::CellShapeTagHexahedron(), 8, conn, "coordinates", "cells");
      }
      break;

    case DataSetOption::CURVILINEAR:
      // In this case the cell set/connectivity is the same as the input
      // Only the coords are no longer Uniform / Rectilinear
      output.SetCellSet(cellSet);
      vtkm::cont::CoordinateSystem coords(inputCoords.GetName(), explCoords);
      output.AddCoordinateSystem(coords);
      break;

    case DataSetOption::EXPLICIT:
    default:
      if (cellSet.IsType<Structured2DType>())
      {
        Structured2DType cells2D = cellSet.Cast<Structured2DType>();
        vtkm::Id2 cellDims = cells2D.GetCellDimensions();
        MakeExplicitCells(cells2D, cellDims, numIndices, shapes, conn);
        output = dsb.Create(explCoords, shapes, numIndices, conn, "coordinates", "cells");
      }
      else
      {
        Structured3DType cells3D = cellSet.Cast<Structured3DType>();
        vtkm::Id3 cellDims = cells3D.GetCellDimensions();
        MakeExplicitCells(cells3D, cellDims, numIndices, shapes, conn);
        output = dsb.Create(explCoords, shapes, numIndices, conn, "coordinates", "cells");
      }
      break;
=======
  if (cellSet.IsType<vtkm::cont::CellSetStructured<2>>())
  {
    vtkm::cont::CellSetStructured<2> cells2D = cellSet.Cast<vtkm::cont::CellSetStructured<2>>();
    vtkm::Id2 cellDims = cells2D.GetCellDimensions();
    MakeExplicitCells(cells2D, cellDims, numIndices, shapes, conn);
    if (createSingleType)
      output = dsb.Create(explCoords, vtkm::CellShapeTagQuad(), 4, conn, "coordinates");
    else
      output = dsb.Create(explCoords, shapes, numIndices, conn, "coordinates");
  }
  else if (cellSet.IsType<vtkm::cont::CellSetStructured<3>>())
  {
    vtkm::cont::CellSetStructured<3> cells3D = cellSet.Cast<vtkm::cont::CellSetStructured<3>>();
    vtkm::Id3 cellDims = cells3D.GetCellDimensions();
    MakeExplicitCells(cells3D, cellDims, numIndices, shapes, conn);
    if (createSingleType)
      output = dsb.Create(explCoords, vtkm::CellShapeTagHexahedron(), 8, conn, "coordinates");
    else
      output = dsb.Create(explCoords, shapes, numIndices, conn, "coordinates");
>>>>>>> 35f46b4a
  }
  return output;
}

template <typename ScalarType>
void CreateConstantVectorField(vtkm::Id num,
                               const vtkm::Vec<ScalarType, 3>& vec,
                               vtkm::cont::ArrayHandle<vtkm::Vec<ScalarType, 3>>& vecField)
{
  vtkm::cont::ArrayHandleConstant<vtkm::Vec<ScalarType, 3>> vecConst;
  vecConst = vtkm::cont::make_ArrayHandleConstant(vec, num);
  vtkm::cont::ArrayCopy(vecConst, vecField);
}

template <typename ScalarType>
class TestEvaluatorWorklet : public vtkm::worklet::WorkletMapField
{
public:
  using ControlSignature = void(FieldIn inputPoint,
                                ExecObject evaluator,
                                FieldOut validity,
                                FieldOut outputPoint);

  using ExecutionSignature = void(_1, _2, _3, _4);

  template <typename EvaluatorType>
  VTKM_EXEC void operator()(vtkm::Vec<ScalarType, 3>& pointIn,
                            const EvaluatorType& evaluator,
                            vtkm::worklet::particleadvection::EvaluatorStatus& status,
                            vtkm::Vec<ScalarType, 3>& pointOut) const
  {
    status = evaluator.Evaluate(pointIn, pointOut);
  }
};

template <typename EvalType, typename ScalarType>
void ValidateEvaluator(const EvalType& eval,
                       const std::vector<vtkm::Vec<ScalarType, 3>>& pointIns,
                       const vtkm::Vec<ScalarType, 3>& vec,
                       const std::string& msg)
{
  using EvalTester = TestEvaluatorWorklet<ScalarType>;
  using EvalTesterDispatcher = vtkm::worklet::DispatcherMapField<EvalTester>;
  using Status = vtkm::worklet::particleadvection::EvaluatorStatus;
  EvalTester evalTester;
  EvalTesterDispatcher evalTesterDispatcher(evalTester);
  vtkm::cont::ArrayHandle<vtkm::Vec<ScalarType, 3>> pointsHandle =
    vtkm::cont::make_ArrayHandle(pointIns);
  vtkm::Id numPoints = pointsHandle.GetNumberOfValues();
  vtkm::cont::ArrayHandle<Status> evalStatus;
  vtkm::cont::ArrayHandle<vtkm::Vec<ScalarType, 3>> evalResults;
  evalTesterDispatcher.Invoke(pointsHandle, eval, evalStatus, evalResults);
  auto statusPortal = evalStatus.GetPortalConstControl();
  auto resultsPortal = evalResults.GetPortalConstControl();
  for (vtkm::Id index = 0; index < numPoints; index++)
  {
    Status status = statusPortal.Get(index);
    vtkm::Vec<ScalarType, 3> result = resultsPortal.Get(index);
    VTKM_TEST_ASSERT(status == Status::SUCCESS, "Error in evaluator for " + msg);
    VTKM_TEST_ASSERT(result == vec, "Error in evaluator result for " + msg);
  }
  pointsHandle.ReleaseResources();
  evalStatus.ReleaseResources();
  evalResults.ReleaseResources();
}

template <typename ScalarType>
class TestIntegratorWorklet : public vtkm::worklet::WorkletMapField
{
public:
  using ControlSignature = void(FieldIn inputPoint,
                                ExecObject integrator,
                                FieldOut validity,
                                FieldOut outputPoint);

  using ExecutionSignature = void(_1, _2, _3, _4);

  template <typename IntegratorType>
  VTKM_EXEC void operator()(vtkm::Vec<ScalarType, 3>& pointIn,
                            const IntegratorType* integrator,
                            vtkm::worklet::particleadvection::IntegratorStatus& status,
                            vtkm::Vec<ScalarType, 3>& pointOut) const
  {
    ScalarType time = 0;
    status = integrator->Step(pointIn, time, pointOut);
  }
};


template <typename IntegratorType, typename ScalarType>
void ValidateIntegrator(const IntegratorType& integrator,
                        const std::vector<vtkm::Vec<ScalarType, 3>>& pointIns,
                        const std::vector<vtkm::Vec<ScalarType, 3>>& expStepResults,
                        const std::string& msg)
{
  using IntegratorTester = TestIntegratorWorklet<ScalarType>;
  using IntegratorTesterDispatcher = vtkm::worklet::DispatcherMapField<IntegratorTester>;
  using Status = vtkm::worklet::particleadvection::IntegratorStatus;
  IntegratorTesterDispatcher integratorTesterDispatcher;
  vtkm::cont::ArrayHandle<vtkm::Vec<ScalarType, 3>> pointsHandle =
    vtkm::cont::make_ArrayHandle(pointIns);
  vtkm::Id numPoints = pointsHandle.GetNumberOfValues();
  vtkm::cont::ArrayHandle<Status> stepStatus;
  vtkm::cont::ArrayHandle<vtkm::Vec<ScalarType, 3>> stepResults;
  integratorTesterDispatcher.Invoke(pointsHandle, integrator, stepStatus, stepResults);
  auto statusPortal = stepStatus.GetPortalConstControl();
  auto pointsPortal = pointsHandle.GetPortalConstControl();
  auto resultsPortal = stepResults.GetPortalConstControl();
  for (vtkm::Id index = 0; index < numPoints; index++)
  {
    Status status = statusPortal.Get(index);
    vtkm::Vec<ScalarType, 3> result = resultsPortal.Get(index);
    VTKM_TEST_ASSERT(status != Status::FAIL, "Error in evaluator for " + msg);
    if (status == Status::OUTSIDE_SPATIAL_BOUNDS)
      VTKM_TEST_ASSERT(result == pointsPortal.Get(index),
                       "Error in evaluator result for [OUTSIDE SPATIAL]" + msg);
    else
      VTKM_TEST_ASSERT(result == expStepResults[(size_t)index],
                       "Error in evaluator result for " + msg);
  }
  pointsHandle.ReleaseResources();
  stepStatus.ReleaseResources();
  stepResults.ReleaseResources();
}

template <typename IntegratorType, typename ScalarType>
void ValidateIntegratorForBoundary(const vtkm::Vec<ScalarType, 3>& vector,
                                   const vtkm::Bounds& bounds,
                                   const IntegratorType& integrator,
                                   const std::vector<vtkm::Vec<ScalarType, 3>>& pointIns,
                                   const std::string& msg)
{
  using IntegratorTester = TestIntegratorWorklet<ScalarType>;
  using IntegratorTesterDispatcher = vtkm::worklet::DispatcherMapField<IntegratorTester>;
  using Status = vtkm::worklet::particleadvection::IntegratorStatus;

  ScalarType tolerance = vtkm::Epsilon<ScalarType>() * 100;
  IntegratorTesterDispatcher integratorTesterDispatcher;
  vtkm::cont::ArrayHandle<vtkm::Vec<ScalarType, 3>> pointsHandle =
    vtkm::cont::make_ArrayHandle(pointIns);
  vtkm::Id numPoints = pointsHandle.GetNumberOfValues();
  vtkm::cont::ArrayHandle<Status> stepStatus;
  vtkm::cont::ArrayHandle<vtkm::Vec<ScalarType, 3>> stepResults;
  integratorTesterDispatcher.Invoke(pointsHandle, integrator, stepStatus, stepResults);
  auto statusPortal = stepStatus.GetPortalConstControl();
  auto resultsPortal = stepResults.GetPortalConstControl();
  for (vtkm::Id index = 0; index < numPoints; index++)
  {
    Status status = statusPortal.Get(index);
    vtkm::Vec<ScalarType, 3> result = resultsPortal.Get(index);
    if (vector[0] == 1.)
      VTKM_TEST_ASSERT((bounds.X.Max - result[0]) < tolerance, "X Tolerance not satisfied.");
    if (vector[1] == 1.)
      VTKM_TEST_ASSERT((bounds.Y.Max - result[1]) < tolerance, "Y Tolerance not satisfied.");
    if (vector[2] == 1.)
      VTKM_TEST_ASSERT((bounds.Z.Max - result[2]) < tolerance, "Z Tolerance not satisfied.");
    VTKM_TEST_ASSERT(status == Status::OUTSIDE_SPATIAL_BOUNDS, "Error in evaluator for " + msg);
  }
  pointsHandle.ReleaseResources();
  stepStatus.ReleaseResources();
  stepResults.ReleaseResources();
}

void TestEvaluators()
{
  using ScalarType = vtkm::worklet::particleadvection::ScalarType;
  using FieldHandle = vtkm::cont::ArrayHandle<vtkm::Vec<ScalarType, 3>>;
  using GridEvalType = vtkm::worklet::particleadvection::GridEvaluator<FieldHandle>;
  using RK4Type = vtkm::worklet::particleadvection::RK4Integrator<GridEvalType>;

  std::vector<vtkm::Vec<ScalarType, 3>> vecs;
  vecs.push_back(vtkm::Vec<ScalarType, 3>(1, 0, 0));
  vecs.push_back(vtkm::Vec<ScalarType, 3>(0, 1, 0));
  vecs.push_back(vtkm::Vec<ScalarType, 3>(0, 0, 1));
  vecs.push_back(vtkm::Vec<ScalarType, 3>(1, 1, 0));
  vecs.push_back(vtkm::Vec<ScalarType, 3>(0, 1, 1));
  vecs.push_back(vtkm::Vec<ScalarType, 3>(1, 0, 1));
  vecs.push_back(vtkm::Vec<ScalarType, 3>(1, 1, 1));

  std::vector<vtkm::Bounds> bounds;
  bounds.push_back(vtkm::Bounds(0, 10, 0, 10, 0, 10));
  bounds.push_back(vtkm::Bounds(-1, 1, -1, 1, -1, 1));
  bounds.push_back(vtkm::Bounds(0, 1, 0, 1, -1, 1));

  std::vector<vtkm::Id3> dims;
  dims.push_back(vtkm::Id3(5, 5, 5));
  dims.push_back(vtkm::Id3(10, 5, 5));
  dims.push_back(vtkm::Id3(10, 5, 5));

  for (auto& dim : dims)
  {
    for (auto& vec : vecs)
    {
      for (auto& bound : bounds)
      {
        std::vector<vtkm::cont::DataSet> dataSets;
        dataSets.push_back(CreateUniformDataSet<ScalarType>(bound, dim));
        dataSets.push_back(CreateRectilinearDataSet<ScalarType>(bound, dim));

        vtkm::cont::ArrayHandle<vtkm::Vec<ScalarType, 3>> vecField;
        CreateConstantVectorField(dim[0] * dim[1] * dim[2], vec, vecField);

        ScalarType stepSize = 0.01f;
        std::vector<vtkm::Vec<ScalarType, 3>> pointIns;
        std::vector<vtkm::Vec<ScalarType, 3>> stepResult;
        //Create a bunch of random points in the bounds.
        srand(314);
        //Generate points 2 steps inside the bounding box.
        vtkm::Bounds interiorBounds = bound;
        interiorBounds.X.Min += 2 * stepSize;
        interiorBounds.Y.Min += 2 * stepSize;
        interiorBounds.Z.Min += 2 * stepSize;
        interiorBounds.X.Max -= 2 * stepSize;
        interiorBounds.Y.Max -= 2 * stepSize;
        interiorBounds.Z.Max -= 2 * stepSize;
        for (int k = 0; k < 38; k++)
        {
          auto p = RandomPoint<ScalarType>(interiorBounds);
          pointIns.push_back(p);
          stepResult.push_back(p + vec * stepSize);
        }

        std::vector<vtkm::Vec<ScalarType, 3>> boundaryPoints;
        const vtkm::Range xRange(bound.X.Max - stepSize / 2., bound.X.Max);
        const vtkm::Range yRange(bound.Y.Max - stepSize / 2., bound.Y.Max);
        const vtkm::Range zRange(bound.Z.Max - stepSize / 2., bound.Z.Max);
        vtkm::Bounds forBoundary(xRange, yRange, zRange);
        for (int k = 0; k < 10; k++)
        {
          // Generate bunch of boundary points towards the face of the direction
          // of the velocity field
          // All velocities are in the +ve direction.
          auto p = RandomPoint<ScalarType>(forBoundary);
          pointIns.push_back(p);
        }

        for (auto& ds : dataSets)
        {
          GridEvalType gridEval(ds.GetCoordinateSystem(), ds.GetCellSet(), vecField);
          ValidateEvaluator(gridEval, pointIns, vec, "grid evaluator");

          RK4Type rk4(gridEval, stepSize);
          ValidateIntegrator(rk4, pointIns, stepResult, "constant vector RK4");

          ValidateIntegratorForBoundary(vec, bound, rk4, boundaryPoints, "constant vector RK4");
        }
      }
    }
  }
}

template <typename ScalarType>
void ValidateParticleAdvectionResult(const vtkm::worklet::ParticleAdvectionResult& res,
                                     vtkm::Id nSeeds,
                                     vtkm::Id maxSteps)
{
  VTKM_TEST_ASSERT(res.positions.GetNumberOfValues() == nSeeds,
                   "Number of output particles does not match input.");
  for (vtkm::Id i = 0; i < nSeeds; i++)
    VTKM_TEST_ASSERT(res.stepsTaken.GetPortalConstControl().Get(i) <= maxSteps,
                     "Too many steps taken in particle advection");
}

template <typename ScalarType>
void ValidateStreamlineResult(const vtkm::worklet::StreamlineResult& res,
                              vtkm::Id nSeeds,
                              vtkm::Id maxSteps)
{
  VTKM_TEST_ASSERT(res.polyLines.GetNumberOfCells() == nSeeds,
                   "Number of output streamlines does not match input.");

  for (vtkm::Id i = 0; i < nSeeds; i++)
    VTKM_TEST_ASSERT(res.stepsTaken.GetPortalConstControl().Get(i) <= maxSteps,
                     "Too many steps taken in streamline");
<<<<<<< HEAD
=======

  /*
  vtkm::cont::DataSet ds;
  ds.AddCoordinateSystem(vtkm::cont::CoordinateSystem("coords", res.positions));
  ds.SetCellSet(res.polyLines);
  ds.PrintSummary(std::cout);
  vtkm::io::writer::VTKDataSetWriter writer1("ds.vtk");
  writer1.WriteDataSet(ds);
  */
>>>>>>> 35f46b4a
}

void TestParticleWorklets()
{
  using ScalarType = vtkm::worklet::particleadvection::ScalarType;
  using FieldHandle = vtkm::cont::ArrayHandle<vtkm::Vec<ScalarType, 3>>;
  using GridEvalType = vtkm::worklet::particleadvection::GridEvaluator<FieldHandle>;
  using RK4Type = vtkm::worklet::particleadvection::RK4Integrator<GridEvalType>;
  ScalarType stepSize = 0.01f;

  const vtkm::Id3 dims(5, 5, 5);
  vtkm::Id nElements = dims[0] * dims[1] * dims[2] * 3;

  std::vector<vtkm::Vec3f> field;
  for (vtkm::Id i = 0; i < nElements; i++)
  {
    ScalarType x = vecData[i];
    ScalarType y = vecData[++i];
    ScalarType z = vecData[++i];
    vtkm::Vec<ScalarType, 3> vec(x, y, z);
    field.push_back(vtkm::Normal(vec));
  }
  vtkm::cont::ArrayHandle<vtkm::Vec<ScalarType, 3>> fieldArray;
  fieldArray = vtkm::cont::make_ArrayHandle(field);

  std::vector<vtkm::Bounds> bounds;
  bounds.push_back(vtkm::Bounds(0, 10, 0, 10, 0, 10));
  bounds.push_back(vtkm::Bounds(-1, 1, -1, 1, -1, 1));
  bounds.push_back(vtkm::Bounds(0, 1, 0, 1, -1, 1));

  vtkm::Id maxSteps = 1000;
  for (auto& bound : bounds)
  {
    std::vector<vtkm::cont::DataSet> dataSets;
    dataSets.push_back(CreateUniformDataSet<ScalarType>(bound, dims));
    dataSets.push_back(CreateRectilinearDataSet<ScalarType>(bound, dims));
    // Create an explicit dataset.
    dataSets.push_back(
      CreateWeirdnessFromStructuredDataSet<ScalarType>(dataSets[0], DataSetOption::SINGLE));
    dataSets.push_back(
      CreateWeirdnessFromStructuredDataSet<ScalarType>(dataSets[0], DataSetOption::CURVILINEAR));
    dataSets.push_back(
      CreateWeirdnessFromStructuredDataSet<ScalarType>(dataSets[0], DataSetOption::EXPLICIT));

    //Generate three random points.
    std::vector<vtkm::Vec<ScalarType, 3>> pts;
    pts.push_back(RandomPoint<ScalarType>(bound));
    pts.push_back(RandomPoint<ScalarType>(bound));
    pts.push_back(RandomPoint<ScalarType>(bound));

    vtkm::Id nSeeds = static_cast<vtkm::Id>(pts.size());
    std::vector<vtkm::Id> stepsTaken = { 10, 20, 600 };

    for (auto& ds : dataSets)
    {
      GridEvalType eval(ds.GetCoordinateSystem(), ds.GetCellSet(), fieldArray);
      RK4Type rk4(eval, stepSize);

      //Do 4 tests on each dataset.
      //Particle advection worklet with and without steps taken.
      //Streamline worklet with and without steps taken.
      for (int i = 0; i < 4; i++)
      {
        auto seedsArray = vtkm::cont::make_ArrayHandle(pts, vtkm::CopyFlag::On);
        auto stepsTakenArray = vtkm::cont::make_ArrayHandle(stepsTaken, vtkm::CopyFlag::On);

        if (i < 2)
        {
          vtkm::worklet::ParticleAdvection pa;
          vtkm::worklet::ParticleAdvectionResult res;
          if (i == 0)
            res = pa.Run(rk4, seedsArray, maxSteps);
          else
            res = pa.Run(rk4, seedsArray, stepsTakenArray, maxSteps);
          ValidateParticleAdvectionResult<ScalarType>(res, nSeeds, maxSteps);
        }
        else
        {
          vtkm::worklet::Streamline s;
          vtkm::worklet::StreamlineResult res;
          if (i == 2)
            res = s.Run(rk4, seedsArray, maxSteps);
          else
            res = s.Run(rk4, seedsArray, stepsTakenArray, maxSteps);
          ValidateStreamlineResult<ScalarType>(res, nSeeds, maxSteps);
        }
      }
    }
  }
}

void TestParticleStatus()
{
  using ScalarType = vtkm::worklet::particleadvection::ScalarType;

  vtkm::Bounds bounds(0, 1, 0, 1, 0, 1);
  const vtkm::Id3 dims(5, 5, 5);
  vtkm::cont::DataSet ds = CreateUniformDataSet<ScalarType>(bounds, dims);

  vtkm::Id nElements = dims[0] * dims[1] * dims[2];

  std::vector<vtkm::Vec<vtkm::FloatDefault, 3>> field;
  for (vtkm::Id i = 0; i < nElements; i++)
    field.push_back(vtkm::Vec<ScalarType, 3>(1, 0, 0));

  vtkm::cont::ArrayHandle<vtkm::Vec<ScalarType, 3>> fieldArray;
  fieldArray = vtkm::cont::make_ArrayHandle(field);

  using FieldHandle = vtkm::cont::ArrayHandle<vtkm::Vec<ScalarType, 3>>;
  using GridEvalType = vtkm::worklet::particleadvection::GridEvaluator<FieldHandle>;
  using RK4Type = vtkm::worklet::particleadvection::RK4Integrator<GridEvalType>;
  vtkm::Id maxSteps = 1000;
  ScalarType stepSize = 0.01f;

  GridEvalType eval(ds.GetCoordinateSystem(), ds.GetCellSet(), fieldArray);
  RK4Type rk4(eval, stepSize);

  vtkm::worklet::ParticleAdvection pa;
  std::vector<vtkm::Vec<ScalarType, 3>> pts;
  pts.push_back(vtkm::Vec<ScalarType, 3>(.5, .5, .5));
  pts.push_back(vtkm::Vec<ScalarType, 3>(-1, -1, -1));
  auto seedsArray = vtkm::cont::make_ArrayHandle(pts, vtkm::CopyFlag::On);
  auto res = pa.Run(rk4, seedsArray, maxSteps);
  auto statusPortal = res.status.GetPortalConstControl();

  vtkm::Id tookStep0 = statusPortal.Get(0) &
    static_cast<vtkm::Id>(vtkm::worklet::particleadvection::ParticleStatus::TOOK_ANY_STEPS);
  vtkm::Id tookStep1 = statusPortal.Get(1) &
    static_cast<vtkm::Id>(vtkm::worklet::particleadvection::ParticleStatus::TOOK_ANY_STEPS);
  VTKM_TEST_ASSERT(tookStep0 != 0, "Particle failed to take any steps");
  VTKM_TEST_ASSERT(tookStep1 == 0, "Particle took a step when it should not have.");
}

void TestParticleAdvection()
{
  TestEvaluators();
  TestParticleWorklets();
  TestParticleStatus();
}

int UnitTestParticleAdvection(int argc, char* argv[])
{
  return vtkm::cont::testing::Testing::Run(TestParticleAdvection, argc, argv);
}<|MERGE_RESOLUTION|>--- conflicted
+++ resolved
@@ -213,56 +213,6 @@
   vtkm::cont::DataSet output;
   vtkm::cont::DataSetBuilderExplicit dsb;
 
-<<<<<<< HEAD
-  using Structured2DType = vtkm::cont::CellSetStructured<2>;
-  using Structured3DType = vtkm::cont::CellSetStructured<3>;
-
-  switch (option)
-  {
-    case DataSetOption::SINGLE:
-      if (cellSet.IsType<Structured2DType>())
-      {
-        Structured2DType cells2D = cellSet.Cast<Structured2DType>();
-        vtkm::Id2 cellDims = cells2D.GetCellDimensions();
-        MakeExplicitCells(cells2D, cellDims, numIndices, shapes, conn);
-        output = dsb.Create(explCoords, vtkm::CellShapeTagQuad(), 4, conn, "coordinates", "cells");
-      }
-      else
-      {
-        Structured3DType cells3D = cellSet.Cast<Structured3DType>();
-        vtkm::Id3 cellDims = cells3D.GetCellDimensions();
-        MakeExplicitCells(cells3D, cellDims, numIndices, shapes, conn);
-        output =
-          dsb.Create(explCoords, vtkm::CellShapeTagHexahedron(), 8, conn, "coordinates", "cells");
-      }
-      break;
-
-    case DataSetOption::CURVILINEAR:
-      // In this case the cell set/connectivity is the same as the input
-      // Only the coords are no longer Uniform / Rectilinear
-      output.SetCellSet(cellSet);
-      vtkm::cont::CoordinateSystem coords(inputCoords.GetName(), explCoords);
-      output.AddCoordinateSystem(coords);
-      break;
-
-    case DataSetOption::EXPLICIT:
-    default:
-      if (cellSet.IsType<Structured2DType>())
-      {
-        Structured2DType cells2D = cellSet.Cast<Structured2DType>();
-        vtkm::Id2 cellDims = cells2D.GetCellDimensions();
-        MakeExplicitCells(cells2D, cellDims, numIndices, shapes, conn);
-        output = dsb.Create(explCoords, shapes, numIndices, conn, "coordinates", "cells");
-      }
-      else
-      {
-        Structured3DType cells3D = cellSet.Cast<Structured3DType>();
-        vtkm::Id3 cellDims = cells3D.GetCellDimensions();
-        MakeExplicitCells(cells3D, cellDims, numIndices, shapes, conn);
-        output = dsb.Create(explCoords, shapes, numIndices, conn, "coordinates", "cells");
-      }
-      break;
-=======
   if (cellSet.IsType<vtkm::cont::CellSetStructured<2>>())
   {
     vtkm::cont::CellSetStructured<2> cells2D = cellSet.Cast<vtkm::cont::CellSetStructured<2>>();
@@ -282,7 +232,6 @@
       output = dsb.Create(explCoords, vtkm::CellShapeTagHexahedron(), 8, conn, "coordinates");
     else
       output = dsb.Create(explCoords, shapes, numIndices, conn, "coordinates");
->>>>>>> 35f46b4a
   }
   return output;
 }
@@ -557,8 +506,6 @@
   for (vtkm::Id i = 0; i < nSeeds; i++)
     VTKM_TEST_ASSERT(res.stepsTaken.GetPortalConstControl().Get(i) <= maxSteps,
                      "Too many steps taken in streamline");
-<<<<<<< HEAD
-=======
 
   /*
   vtkm::cont::DataSet ds;
@@ -568,7 +515,6 @@
   vtkm::io::writer::VTKDataSetWriter writer1("ds.vtk");
   writer1.WriteDataSet(ds);
   */
->>>>>>> 35f46b4a
 }
 
 void TestParticleWorklets()
