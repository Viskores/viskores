//============================================================================
//  Copyright (c) Kitware, Inc.
//  All rights reserved.
//  See LICENSE.txt for details.
//  This software is distributed WITHOUT ANY WARRANTY; without even
//  the implied warranty of MERCHANTABILITY or FITNESS FOR A PARTICULAR
//  PURPOSE.  See the above copyright notice for more information.
//
//  Copyright 2014 Sandia Corporation.
//  Copyright 2014 UT-Battelle, LLC.
//  Copyright 2014 Los Alamos National Security.
//
//  Under the terms of Contract DE-AC04-94AL85000 with Sandia Corporation,
//  the U.S. Government retains certain rights in this software.
//
//  Under the terms of Contract DE-AC52-06NA25396 with Los Alamos National
//  Laboratory (LANL), the U.S. Government retains certain rights in
//  this software.
//============================================================================

#include <vtkm/worklet/WaveletCompressor.h>

#include <vtkm/cont/testing/Testing.h>
#include <vtkm/cont/ArrayHandlePermutation.h>
#include <vtkm/cont/Timer.h>

#include <vector>
#include <iomanip>

<<<<<<< HEAD
=======

>>>>>>> 6cc5c87d
void DebugDWTIDWT1D()
{
  vtkm::Id sigLen = 21;
  std::cout << "Testing Wavelets Worklet" << std::endl;
  std::cout << "Input a size to test." << std::endl;
  std::cin >> sigLen;

  // make input data array handle
  std::vector<vtkm::Float64> tmpVector;
  for( vtkm::Id i = 0; i < sigLen; i++ )
    tmpVector.push_back( static_cast<vtkm::Float64>( i ) );
  vtkm::cont::ArrayHandle<vtkm::Float64> inputArray = 
    vtkm::cont::make_ArrayHandle(tmpVector);

  vtkm::cont::ArrayHandle<vtkm::Float64> coeffOut;
  std::vector<vtkm::Id> L(3, 0);

  // Forward Transform
  vtkm::worklet::wavelets::WaveletName wname = vtkm::worklet::wavelets::CDF8_4;
  vtkm::worklet::wavelets::WaveletDWT waveletdwt( wname );
  waveletdwt.DWT1D( inputArray, coeffOut, L );

  std::cout << "Forward Wavelet Transform: result coeff length = " << 
      coeffOut.GetNumberOfValues() << std::endl;

  for( vtkm::Id i = 0; i < coeffOut.GetNumberOfValues(); i++ )
  {
    if( i == 0 )
      std::cout << "  <-- cA --> " << std::endl;
    else if( i == L[0] )
      std::cout << "  <-- cD --> " << std::endl;
    std::cout << coeffOut.GetPortalConstControl().Get(i) << std::endl;
  }

  // Inverse Transform
  vtkm::cont::ArrayHandle<vtkm::Float64> reconstructArray;
  waveletdwt.IDWT1D( coeffOut, L, reconstructArray );
  std::cout << "Inverse Wavelet Transform: result signal length = " << 
      reconstructArray.GetNumberOfValues() << std::endl;
  for( vtkm::Id i = 0; i < reconstructArray.GetNumberOfValues(); i++ )
  {
    std::cout << reconstructArray.GetPortalConstControl().Get(i) << std::endl;
  }
}



void DebugRectangleCopy()
{
  vtkm::Id sigX = 12;
  vtkm::Id sigY = 12;  
  vtkm::Id sigLen = sigX * sigY;

  // make input data array handle
  std::vector<vtkm::Float64> tmpVector;
  for( vtkm::Id i = 0; i < sigLen; i++ )
    tmpVector.push_back( static_cast<vtkm::Float64>( i ) );
  vtkm::cont::ArrayHandle<vtkm::Float64> inputArray = 
    vtkm::cont::make_ArrayHandle(tmpVector);

  // make output array
  vtkm::cont::ArrayHandle<vtkm::Float64> outputArray;
  
  // make bookkeeping array
  std::vector<vtkm::Id> L; 
  
  vtkm::worklet::WaveletCompressor wavelet( "CDF5/3" );
  wavelet.WaveDecompose2D( inputArray, 2, sigX, sigY, outputArray, L );

  for( vtkm::Id i = 0; i < outputArray.GetNumberOfValues(); i++ )
  {
    std::cout << std::setw( 10 );
    std::cout << outputArray.GetPortalConstControl().Get(i) << "\t";
    if( i % sigX == sigX-1 )   
      std::cout << std::endl;
  }
  std::cout << std::endl;
}

void DebugDWTIDWT2D()
{
  vtkm::Id sigX = 20;
  vtkm::Id sigY = 20;  
  vtkm::Id sigLen = sigX * sigY;

  // make input data array handle
  std::vector<vtkm::Float64> tmpVector;
  for( vtkm::Id i = 0; i < sigLen; i++ )
    tmpVector.push_back( static_cast<vtkm::Float64>( i ) );
  vtkm::cont::ArrayHandle<vtkm::Float64> inputArray = 
    vtkm::cont::make_ArrayHandle(tmpVector);

  vtkm::cont::ArrayHandle<vtkm::Float64> coeffOut;
  std::vector<vtkm::Id> L;
  vtkm::Id nlevels = 2;

  // Forward Transform
  vtkm::worklet::WaveletCompressor wavelet( "CDF9/7" );
  wavelet.WaveDecompose2D( inputArray, nlevels, sigX, sigY, coeffOut, L );

/*
  for( vtkm::Id i = 0; i < coeffOut.GetNumberOfValues(); i++ )
  {
    std::cout << std::setw( 10 );
    std::cout << coeffOut.GetPortalConstControl().Get(i) << "\t";
    if( i % sigX == sigX-1 )   
      std::cout << std::endl;
  }
  std::cout << std::endl;
*/ 

  // Inverse Transform
  vtkm::cont::ArrayHandle<vtkm::Float64> reconstructArray;
  wavelet.WaveReconstruct2D( coeffOut, nlevels, sigX, sigY, reconstructArray, L );
  for( vtkm::Id i = 0; i < reconstructArray.GetNumberOfValues(); i++ )
  {
    std::cout << reconstructArray.GetPortalConstControl().Get(i) << "  ";
    if( i % sigX == sigX-1 )   
      std::cout << std::endl;
  }
}


void DebugWaveDecomposeReconstruct()
{
  vtkm::Id sigLen = 20;
  std::cout << "Testing Wavelets Worklet" << std::endl;
  std::cout << "Default test size is 20. " << std::endl;
  std::cout << "Input a new size to test." << std::endl;
  std::cout << "Input 0 to stick with 20." << std::endl;
  vtkm::Id tmpIn;
  std::cin >> tmpIn;
  if( tmpIn != 0 )
    sigLen = tmpIn;

  // make input data array handle
  std::vector<vtkm::Float64> tmpVector;
  for( vtkm::Id i = 0; i < sigLen; i++ )
    tmpVector.push_back( static_cast<vtkm::Float64>(i) );
    //tmpVector.push_back( 100.0 * vtkm::Sin(static_cast<vtkm::Float64>(i)/100.0 ));
  vtkm::cont::ArrayHandle<vtkm::Float64> inputArray = 
    vtkm::cont::make_ArrayHandle(tmpVector);

  vtkm::cont::ArrayHandle<vtkm::Float64> outputArray;

  // Use a WaveletCompressor
  vtkm::Id nLevels = 2;
  vtkm::worklet::wavelets::WaveletName wname = vtkm::worklet::wavelets::CDF8_4;
  vtkm::worklet::WaveletCompressor compressor( wname );

  // User input of decompose levels
  vtkm::Id maxLevel = compressor.GetWaveletMaxLevel( sigLen );
  std::cout << "Input how many wavelet transform levels to perform, between 1 and "
            << maxLevel << std::endl;
  vtkm::Id levTemp;
  std::cin >> levTemp;
  if( levTemp > 0 && levTemp <= maxLevel )
    nLevels = levTemp;
  else
  {
    std::cerr << "not valid levels of transforms" << std::endl;
    exit(1);
  }
  std::cout << "Input a compression ratio ( >=1 )to test. "
            << "1 means no compression. " << std::endl;
  vtkm::Float64 cratio;
  std::cin >> cratio;
  VTKM_ASSERT ( cratio >= 1 );

  std::vector<vtkm::Id> L;

  // Decompose
  vtkm::cont::Timer<> timer;
  compressor.WaveDecompose( inputArray, nLevels, outputArray, L, VTKM_DEFAULT_DEVICE_ADAPTER_TAG() );

  vtkm::Float64 elapsedTime = timer.GetElapsedTime();  
  std::cout << "Decompose time         = " << elapsedTime << std::endl;
  
  // Squash small coefficients
  timer.Reset();
  compressor.SquashCoefficients( outputArray, cratio, VTKM_DEFAULT_DEVICE_ADAPTER_TAG() );
  elapsedTime = timer.GetElapsedTime();  
  std::cout << "Thresholding time      = " << elapsedTime << std::endl;
  


  // Reconstruct
  vtkm::cont::ArrayHandle<vtkm::Float64> reconstructArray;
  timer.Reset();
  compressor.WaveReconstruct( outputArray, nLevels, L, reconstructArray, VTKM_DEFAULT_DEVICE_ADAPTER_TAG() );
  elapsedTime = timer.GetElapsedTime();  
  std::cout << "Reconstruction time    = " << elapsedTime << std::endl;

  compressor.EvaluateReconstruction( inputArray, reconstructArray, VTKM_DEFAULT_DEVICE_ADAPTER_TAG() );

  timer.Reset();
  for( vtkm::Id i = 0; i < reconstructArray.GetNumberOfValues(); i++ )
  {
    VTKM_TEST_ASSERT( test_equal( reconstructArray.GetPortalConstControl().Get(i),
                                  100.0 * vtkm::Sin( static_cast<vtkm::Float64>(i)/100.0 )), 
                                  "output value not the same..." );
  }
  elapsedTime = timer.GetElapsedTime();  
  std::cout << "Verification time      = " << elapsedTime << std::endl;

}


VTKM_CONT_EXPORT
void TestWaveDecomposeReconstruct()
{
  std::cout << "Testing WaveletCompressor on a 2 million sized array " << std::endl;
  vtkm::Id million = 1000000;
  vtkm::Id sigLen = million * 2;

  // make input data array handle
  std::vector<vtkm::Float64> tmpVector;
  for( vtkm::Id i = 0; i < sigLen; i++ )
  {
    tmpVector.push_back( 100.0 * vtkm::Sin(static_cast<vtkm::Float64>(i)/100.0 ));
  }
  vtkm::cont::ArrayHandle<vtkm::Float64> inputArray = 
    vtkm::cont::make_ArrayHandle(tmpVector);

  vtkm::cont::ArrayHandle<vtkm::Float64> outputArray;

  // Use a WaveletCompressor
  vtkm::worklet::wavelets::WaveletName wname = vtkm::worklet::wavelets::CDF8_4;
  vtkm::worklet::WaveletCompressor compressor( wname );

  // User maximum decompose levels, and no compression
  vtkm::Id maxLevel = compressor.GetWaveletMaxLevel( sigLen );
  vtkm::Id nLevels = maxLevel;

  std::vector<vtkm::Id> L;

  // Decompose
  vtkm::cont::Timer<> timer;
  compressor.WaveDecompose( inputArray, nLevels, outputArray, L, VTKM_DEFAULT_DEVICE_ADAPTER_TAG() );

  vtkm::Float64 elapsedTime = timer.GetElapsedTime();  
  std::cout << "Decompose time         = " << elapsedTime << std::endl;
  
  // Reconstruct
  vtkm::cont::ArrayHandle<vtkm::Float64> reconstructArray;
  timer.Reset();
  compressor.WaveReconstruct( outputArray, nLevels, L, reconstructArray, VTKM_DEFAULT_DEVICE_ADAPTER_TAG() );
  elapsedTime = timer.GetElapsedTime();  
  std::cout << "Reconstruction time    = " << elapsedTime << std::endl;

  compressor.EvaluateReconstruction( inputArray, reconstructArray, VTKM_DEFAULT_DEVICE_ADAPTER_TAG() );

  timer.Reset();
  for( vtkm::Id i = 0; i < reconstructArray.GetNumberOfValues(); i++ )
  {
    VTKM_TEST_ASSERT( test_equal( reconstructArray.GetPortalConstControl().Get(i),
                                  100.0 * vtkm::Sin( static_cast<vtkm::Float64>(i)/100.0 )), 
                                  "WaveletCompressor worklet failed..." );
  }
  elapsedTime = timer.GetElapsedTime();  
  std::cout << "Verification time      = " << elapsedTime << std::endl;

}

void TestWaveletCompressor()
{
  //DebugDWTIDWT1D();
  //DebugWaveDecomposeReconstruct();
  DebugDWTIDWT2D();
  //DebugRectangleCopy();
  //TestWaveDecomposeReconstruct();
}

int UnitTestWaveletCompressor(int, char *[])
{
  return vtkm::cont::testing::Testing::Run(TestWaveletCompressor);
}<|MERGE_RESOLUTION|>--- conflicted
+++ resolved
@@ -27,10 +27,6 @@
 #include <vector>
 #include <iomanip>
 
-<<<<<<< HEAD
-=======
-
->>>>>>> 6cc5c87d
 void DebugDWTIDWT1D()
 {
   vtkm::Id sigLen = 21;
