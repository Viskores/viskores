//============================================================================
//  Copyright (c) Kitware, Inc.
//  All rights reserved.
//  See LICENSE.txt for details.
//
//  This software is distributed WITHOUT ANY WARRANTY; without even
//  the implied warranty of MERCHANTABILITY or FITNESS FOR A PARTICULAR
//  PURPOSE.  See the above copyright notice for more information.
//============================================================================

#include <vtkm/Math.h>
#include <vtkm/cont/ArrayCopy.h>
#include <vtkm/cont/ArrayHandleUniformPointCoordinates.h>
#include <vtkm/cont/CellSetSingleType.h>
#include <vtkm/cont/DataSet.h>
#include <vtkm/cont/testing/Testing.h>

#include <vtkm/cont/ImplicitFunctionHandle.h>
#include <vtkm/filter/ClipWithImplicitFunction.h>
#include <vtkm/source/Tangle.h>
#include <vtkm/worklet/Contour.h>

namespace vtkm_ut_mc_worklet
{
<<<<<<< HEAD
=======

class TangleField : public vtkm::worklet::WorkletMapField
{
public:
  using ControlSignature = void(FieldIn vertexId, FieldOut v);
  using ExecutionSignature = void(_1, _2);
  using InputDomain = _1;

  const vtkm::Id xdim, ydim, zdim;
  const vtkm::FloatDefault xmin, ymin, zmin, xmax, ymax, zmax;
  const vtkm::Id cellsPerLayer;

  VTKM_CONT
  TangleField(const vtkm::Id3 dims,
              const vtkm::FloatDefault mins[3],
              const vtkm::FloatDefault maxs[3])
    : xdim(dims[0])
    , ydim(dims[1])
    , zdim(dims[2])
    , xmin(mins[0])
    , ymin(mins[1])
    , zmin(mins[2])
    , xmax(maxs[0])
    , ymax(maxs[1])
    , zmax(maxs[2])
    , cellsPerLayer((xdim) * (ydim))
  {
  }

  VTKM_EXEC
  void operator()(const vtkm::Id& vertexId, vtkm::Float32& v) const
  {
    const vtkm::Id x = vertexId % (xdim);
    const vtkm::Id y = (vertexId / (xdim)) % (ydim);
    const vtkm::Id z = vertexId / cellsPerLayer;

    const vtkm::FloatDefault fx =
      static_cast<vtkm::FloatDefault>(x) / static_cast<vtkm::FloatDefault>(xdim - 1);
    const vtkm::FloatDefault fy =
      static_cast<vtkm::FloatDefault>(y) / static_cast<vtkm::FloatDefault>(xdim - 1);
    const vtkm::FloatDefault fz =
      static_cast<vtkm::FloatDefault>(z) / static_cast<vtkm::FloatDefault>(xdim - 1);

    const vtkm::Float32 xx = 3.0f * vtkm::Float32(xmin + (xmax - xmin) * (fx));
    const vtkm::Float32 yy = 3.0f * vtkm::Float32(ymin + (ymax - ymin) * (fy));
    const vtkm::Float32 zz = 3.0f * vtkm::Float32(zmin + (zmax - zmin) * (fz));

    v = (xx * xx * xx * xx - 5.0f * xx * xx + yy * yy * yy * yy - 5.0f * yy * yy +
         zz * zz * zz * zz - 5.0f * zz * zz + 11.8f) *
        0.2f +
      0.5f;
  }
};

vtkm::cont::DataSet MakeIsosurfaceTestDataSet(vtkm::Id3 dims)
{
  vtkm::cont::DataSet dataSet;

  const vtkm::Id3 vdims(dims[0] + 1, dims[1] + 1, dims[2] + 1);

  vtkm::FloatDefault mins[3] = { -1.0f, -1.0f, -1.0f };
  vtkm::FloatDefault maxs[3] = { 1.0f, 1.0f, 1.0f };

  vtkm::cont::ArrayHandle<vtkm::Float32> pointFieldArray;
  vtkm::cont::ArrayHandleIndex vertexCountImplicitArray(vdims[0] * vdims[1] * vdims[2]);
  vtkm::worklet::DispatcherMapField<TangleField> tangleFieldDispatcher(
    TangleField(vdims, mins, maxs));
  tangleFieldDispatcher.Invoke(vertexCountImplicitArray, pointFieldArray);

  vtkm::Id numCells = dims[0] * dims[1] * dims[2];
  vtkm::cont::ArrayHandle<vtkm::FloatDefault> cellFieldArray;
  vtkm::cont::ArrayCopy(vtkm::cont::make_ArrayHandleCounting<vtkm::Id>(0, 1, numCells),
                        cellFieldArray);

  vtkm::Vec3f origin(0.0f, 0.0f, 0.0f);
  vtkm::Vec3f spacing(1.0f / static_cast<vtkm::FloatDefault>(dims[0]),
                      1.0f / static_cast<vtkm::FloatDefault>(dims[2]),
                      1.0f / static_cast<vtkm::FloatDefault>(dims[1]));

  vtkm::cont::ArrayHandleUniformPointCoordinates coordinates(vdims, origin, spacing);
  dataSet.AddCoordinateSystem(vtkm::cont::CoordinateSystem("coordinates", coordinates));

  static constexpr vtkm::IdComponent ndim = 3;
  vtkm::cont::CellSetStructured<ndim> cellSet;
  cellSet.SetPointDimensions(vdims);
  dataSet.SetCellSet(cellSet);

  dataSet.AddField(vtkm::cont::make_FieldPoint("nodevar", pointFieldArray));
  dataSet.AddField(vtkm::cont::make_FieldCell("cellvar", cellFieldArray));

  return dataSet;
}

>>>>>>> 3297fd2b
class EuclideanNorm
{
public:
  VTKM_EXEC_CONT
  EuclideanNorm()
    : Reference(0., 0., 0.)
  {
  }
  VTKM_EXEC_CONT
  EuclideanNorm(vtkm::Vec3f_32 reference)
    : Reference(reference)
  {
  }

  VTKM_EXEC_CONT
  vtkm::Float32 operator()(vtkm::Vec3f_32 v) const
  {
    vtkm::Vec3f_32 d(
      v[0] - this->Reference[0], v[1] - this->Reference[1], v[2] - this->Reference[2]);
    return vtkm::Magnitude(d);
  }

private:
  vtkm::Vec3f_32 Reference;
};

class CubeGridConnectivity
{
public:
  VTKM_EXEC_CONT
  CubeGridConnectivity()
    : Dimension(1)
    , DimSquared(1)
    , DimPlus1Squared(4)
  {
  }
  VTKM_EXEC_CONT
  CubeGridConnectivity(vtkm::Id dim)
    : Dimension(dim)
    , DimSquared(dim * dim)
    , DimPlus1Squared((dim + 1) * (dim + 1))
  {
  }

  VTKM_EXEC_CONT
  vtkm::Id operator()(vtkm::Id vertex) const
  {
    using HexTag = vtkm::CellShapeTagHexahedron;
    using HexTraits = vtkm::CellTraits<HexTag>;

    vtkm::Id cellId = vertex / HexTraits::NUM_POINTS;
    vtkm::Id localId = vertex % HexTraits::NUM_POINTS;
    vtkm::Id globalId =
      (cellId + cellId / this->Dimension + (this->Dimension + 1) * (cellId / (this->DimSquared)));

    switch (localId)
    {
      case 0:
        break;
      case 1:
        globalId += 1;
        break;
      case 2:
        globalId += this->Dimension + 2;
        break;
      case 3:
        globalId += this->Dimension + 1;
        break;
      case 4:
        globalId += this->DimPlus1Squared;
        break;
      case 5:
        globalId += this->DimPlus1Squared + 1;
        break;
      case 6:
        globalId += this->Dimension + this->DimPlus1Squared + 2;
        break;
      case 7:
        globalId += this->Dimension + this->DimPlus1Squared + 1;
        break;
    }
    return globalId;
  }

private:
  vtkm::Id Dimension;
  vtkm::Id DimSquared;
  vtkm::Id DimPlus1Squared;
};

class MakeRadiantDataSet
{
public:
  using CoordinateArrayHandle = vtkm::cont::ArrayHandleUniformPointCoordinates;
  using DataArrayHandle =
    vtkm::cont::ArrayHandleTransform<vtkm::cont::ArrayHandleUniformPointCoordinates, EuclideanNorm>;
  using ConnectivityArrayHandle =
    vtkm::cont::ArrayHandleTransform<vtkm::cont::ArrayHandleCounting<vtkm::Id>,
                                     CubeGridConnectivity>;

  using CellSet = vtkm::cont::CellSetSingleType<
    vtkm::cont::ArrayHandleTransform<vtkm::cont::ArrayHandleCounting<vtkm::Id>,
                                     CubeGridConnectivity>::StorageTag>;

  vtkm::cont::DataSet Make3DRadiantDataSet(vtkm::IdComponent dim = 5);
};

inline vtkm::cont::DataSet MakeRadiantDataSet::Make3DRadiantDataSet(vtkm::IdComponent dim)
{
  // create a cube from -.5 to .5 in x,y,z, consisting of <dim> cells on each
  // axis, with point values equal to the Euclidean distance from the origin.

  vtkm::cont::DataSet dataSet;

  using HexTag = vtkm::CellShapeTagHexahedron;
  using HexTraits = vtkm::CellTraits<HexTag>;

  using CoordType = vtkm::Vec3f_32;

  const vtkm::IdComponent nCells = dim * dim * dim;

  vtkm::Float32 spacing = vtkm::Float32(1. / dim);
  CoordinateArrayHandle coordinates(vtkm::Id3(dim + 1, dim + 1, dim + 1),
                                    CoordType(-.5, -.5, -.5),
                                    CoordType(spacing, spacing, spacing));

  DataArrayHandle distanceToOrigin(coordinates);
  DataArrayHandle distanceToOther(coordinates, EuclideanNorm(CoordType(1., 1., 1.)));

  vtkm::cont::ArrayHandle<vtkm::FloatDefault> cellFieldArray;
  vtkm::cont::ArrayCopy(vtkm::cont::make_ArrayHandleCounting<vtkm::Id>(0, 1, nCells),
                        cellFieldArray);

  ConnectivityArrayHandle connectivity(
    vtkm::cont::ArrayHandleCounting<vtkm::Id>(0, 1, nCells * HexTraits::NUM_POINTS),
    CubeGridConnectivity(dim));

  dataSet.AddCoordinateSystem(vtkm::cont::CoordinateSystem("coordinates", coordinates));

  //Set point scalar
  dataSet.AddField(vtkm::cont::Field(
    "distanceToOrigin", vtkm::cont::Field::Association::POINTS, distanceToOrigin));
  dataSet.AddField(vtkm::cont::Field("distanceToOther",
                                     vtkm::cont::Field::Association::POINTS,
                                     vtkm::cont::VariantArrayHandle(distanceToOther)));

  CellSet cellSet;
  cellSet.Fill((dim + 1) * (dim + 1) * (dim + 1), HexTag::Id, HexTraits::NUM_POINTS, connectivity);

  dataSet.SetCellSet(cellSet);

  dataSet.AddField(
    vtkm::cont::Field("cellvar", vtkm::cont::Field::Association::CELL_SET, cellFieldArray));

  return dataSet;
}

} // vtkm_ut_mc_worklet namespace

void TestContourUniformGrid()
{
  std::cout << "Testing Contour worklet on a uniform grid" << std::endl;

  vtkm::Id3 dims(4, 4, 4);
  vtkm::source::Tangle tangle(dims);
  vtkm::cont::DataSet dataSet = tangle.Execute();

  vtkm::cont::CellSetStructured<3> cellSet;
  dataSet.GetCellSet().CopyTo(cellSet);
  vtkm::cont::ArrayHandle<vtkm::Float32> pointFieldArray;
  dataSet.GetField("nodevar").GetData().CopyTo(pointFieldArray);
  vtkm::cont::ArrayHandle<vtkm::FloatDefault> cellFieldArray;
  dataSet.GetField("cellvar").GetData().CopyTo(cellFieldArray);

  vtkm::worklet::Contour isosurfaceFilter;
  isosurfaceFilter.SetMergeDuplicatePoints(false);

  vtkm::Float32 contourValue = 0.5f;
  vtkm::cont::ArrayHandle<vtkm::Vec3f_32> verticesArray;
  vtkm::cont::ArrayHandle<vtkm::Vec3f_32> normalsArray;
  vtkm::cont::ArrayHandle<vtkm::Float32> scalarsArray;

  auto result = isosurfaceFilter.Run(&contourValue,
                                     1,
                                     cellSet,
                                     dataSet.GetCoordinateSystem(),
                                     pointFieldArray,
                                     verticesArray,
                                     normalsArray);

  scalarsArray = isosurfaceFilter.ProcessPointField(pointFieldArray);

  vtkm::cont::ArrayHandle<vtkm::FloatDefault> cellFieldArrayOut;
  cellFieldArrayOut = isosurfaceFilter.ProcessCellField(cellFieldArray);

  std::cout << "vertices: ";
  vtkm::cont::printSummary_ArrayHandle(verticesArray, std::cout);
  std::cout << std::endl;
  std::cout << "normals: ";
  vtkm::cont::printSummary_ArrayHandle(normalsArray, std::cout);
  std::cout << std::endl;
  std::cout << "scalars: ";
  vtkm::cont::printSummary_ArrayHandle(scalarsArray, std::cout);
  std::cout << std::endl;
  std::cout << "cell field: ";
  vtkm::cont::printSummary_ArrayHandle(cellFieldArrayOut, std::cout);
  std::cout << std::endl;

  VTKM_TEST_ASSERT(result.GetNumberOfCells() == cellFieldArrayOut.GetNumberOfValues());

  VTKM_TEST_ASSERT(result.GetNumberOfCells() == 160);

  VTKM_TEST_ASSERT(verticesArray.GetNumberOfValues() == 480);
}

void TestContourExplicit()
{
  std::cout << "Testing Contour worklet on explicit data" << std::endl;

  using DataSetGenerator = vtkm_ut_mc_worklet::MakeRadiantDataSet;
  using Vec3Handle = vtkm::cont::ArrayHandle<vtkm::Vec3f_32>;
  using DataHandle = vtkm::cont::ArrayHandle<vtkm::Float32>;

  DataSetGenerator dataSetGenerator;

  vtkm::IdComponent Dimension = 10;
  vtkm::Float32 contourValue = vtkm::Float32(.45);

  vtkm::cont::DataSet dataSet = dataSetGenerator.Make3DRadiantDataSet(Dimension);

  DataSetGenerator::CellSet cellSet;
  dataSet.GetCellSet().CopyTo(cellSet);

  vtkm::cont::Field contourField = dataSet.GetField("distanceToOrigin");
  DataSetGenerator::DataArrayHandle contourArray;
  contourField.GetData().CopyTo(contourArray);
  Vec3Handle vertices;
  Vec3Handle normals;

  vtkm::worklet::Contour Contour;
  Contour.SetMergeDuplicatePoints(false);

  auto result = Contour.Run(
    &contourValue, 1, cellSet, dataSet.GetCoordinateSystem(), contourArray, vertices, normals);

  DataHandle scalars;

  vtkm::cont::Field projectedField = dataSet.GetField("distanceToOther");

  DataSetGenerator::DataArrayHandle projectedArray;
  projectedField.GetData().CopyTo(projectedArray);

  scalars = Contour.ProcessPointField(projectedArray);

  vtkm::cont::ArrayHandle<vtkm::FloatDefault> cellFieldArray;
  dataSet.GetField("cellvar").GetData().CopyTo(cellFieldArray);

  vtkm::cont::ArrayHandle<vtkm::FloatDefault> cellFieldArrayOut;
  cellFieldArrayOut = Contour.ProcessCellField(cellFieldArray);

  std::cout << "vertices: ";
  vtkm::cont::printSummary_ArrayHandle(vertices, std::cout);
  std::cout << std::endl;
  std::cout << "normals: ";
  vtkm::cont::printSummary_ArrayHandle(normals, std::cout);
  std::cout << std::endl;
  std::cout << "scalars: ";
  vtkm::cont::printSummary_ArrayHandle(scalars, std::cout);
  std::cout << std::endl;
  std::cout << "cell field: ";
  vtkm::cont::printSummary_ArrayHandle(cellFieldArrayOut, std::cout);
  std::cout << std::endl;

  VTKM_TEST_ASSERT(result.GetNumberOfCells() == cellFieldArrayOut.GetNumberOfValues());
  VTKM_TEST_ASSERT(result.GetNumberOfCells() == 824);
  VTKM_TEST_ASSERT(test_equal(vertices.GetNumberOfValues(), 2472));
  VTKM_TEST_ASSERT(test_equal(normals.GetNumberOfValues(), 2472));
  VTKM_TEST_ASSERT(test_equal(scalars.GetNumberOfValues(), 2472));
}

void TestContourClipped()
{
  std::cout << "Testing Contour worklet on a clipped uniform grid" << std::endl;

  vtkm::Id3 dims(4, 4, 4);
  vtkm::source::Tangle tangle(dims);
  vtkm::cont::DataSet dataSet = tangle.Execute();

  vtkm::Plane plane(vtkm::make_Vec(0.51, 0.51, 0.51), vtkm::make_Vec(1, 1, 1));
  vtkm::filter::ClipWithImplicitFunction clip;
  clip.SetImplicitFunction(vtkm::cont::make_ImplicitFunctionHandle(plane));
  vtkm::cont::DataSet clipped = clip.Execute(dataSet);

  vtkm::cont::CellSetExplicit<> cellSet;
  clipped.GetCellSet().CopyTo(cellSet);
  vtkm::cont::ArrayHandle<vtkm::Float32> pointFieldArray;
  clipped.GetField("nodevar").GetData().CopyTo(pointFieldArray);
  vtkm::cont::ArrayHandle<vtkm::FloatDefault> cellFieldArray;
  clipped.GetField("cellvar").GetData().CopyTo(cellFieldArray);

  vtkm::Float32 contourValue = 0.5f;
  vtkm::cont::ArrayHandle<vtkm::Vec3f_32> verticesArray;
  vtkm::cont::ArrayHandle<vtkm::Vec3f_32> normalsArray;
  vtkm::cont::ArrayHandle<vtkm::Float32> scalarsArray;

  vtkm::worklet::Contour isosurfaceFilter;
  isosurfaceFilter.SetMergeDuplicatePoints(false);

  auto result = isosurfaceFilter.Run(&contourValue,
                                     1,
                                     cellSet,
                                     clipped.GetCoordinateSystem(),
                                     pointFieldArray,
                                     verticesArray,
                                     normalsArray);

  scalarsArray = isosurfaceFilter.ProcessPointField(pointFieldArray);

  vtkm::cont::ArrayHandle<vtkm::FloatDefault> cellFieldArrayOut;
  cellFieldArrayOut = isosurfaceFilter.ProcessCellField(cellFieldArray);

  std::cout << "vertices: ";
  vtkm::cont::printSummary_ArrayHandle(verticesArray, std::cout);
  std::cout << std::endl;
  std::cout << "normals: ";
  vtkm::cont::printSummary_ArrayHandle(normalsArray, std::cout);
  std::cout << std::endl;
  std::cout << "scalars: ";
  vtkm::cont::printSummary_ArrayHandle(scalarsArray, std::cout);
  std::cout << std::endl;
  std::cout << "cell field: ";
  vtkm::cont::printSummary_ArrayHandle(cellFieldArrayOut, std::cout);
  std::cout << std::endl;

  VTKM_TEST_ASSERT(result.GetNumberOfCells() == cellFieldArrayOut.GetNumberOfValues());
  VTKM_TEST_ASSERT(result.GetNumberOfCells() == 170);
  VTKM_TEST_ASSERT(verticesArray.GetNumberOfValues() == 510);
  VTKM_TEST_ASSERT(normalsArray.GetNumberOfValues() == 510);
  VTKM_TEST_ASSERT(scalarsArray.GetNumberOfValues() == 510);
}

void TestContour()
{
  TestContourUniformGrid();
  TestContourExplicit();
  TestContourClipped();
}

int UnitTestContour(int argc, char* argv[])
{
  return vtkm::cont::testing::Testing::Run(TestContour, argc, argv);
}<|MERGE_RESOLUTION|>--- conflicted
+++ resolved
@@ -22,102 +22,6 @@
 
 namespace vtkm_ut_mc_worklet
 {
-<<<<<<< HEAD
-=======
-
-class TangleField : public vtkm::worklet::WorkletMapField
-{
-public:
-  using ControlSignature = void(FieldIn vertexId, FieldOut v);
-  using ExecutionSignature = void(_1, _2);
-  using InputDomain = _1;
-
-  const vtkm::Id xdim, ydim, zdim;
-  const vtkm::FloatDefault xmin, ymin, zmin, xmax, ymax, zmax;
-  const vtkm::Id cellsPerLayer;
-
-  VTKM_CONT
-  TangleField(const vtkm::Id3 dims,
-              const vtkm::FloatDefault mins[3],
-              const vtkm::FloatDefault maxs[3])
-    : xdim(dims[0])
-    , ydim(dims[1])
-    , zdim(dims[2])
-    , xmin(mins[0])
-    , ymin(mins[1])
-    , zmin(mins[2])
-    , xmax(maxs[0])
-    , ymax(maxs[1])
-    , zmax(maxs[2])
-    , cellsPerLayer((xdim) * (ydim))
-  {
-  }
-
-  VTKM_EXEC
-  void operator()(const vtkm::Id& vertexId, vtkm::Float32& v) const
-  {
-    const vtkm::Id x = vertexId % (xdim);
-    const vtkm::Id y = (vertexId / (xdim)) % (ydim);
-    const vtkm::Id z = vertexId / cellsPerLayer;
-
-    const vtkm::FloatDefault fx =
-      static_cast<vtkm::FloatDefault>(x) / static_cast<vtkm::FloatDefault>(xdim - 1);
-    const vtkm::FloatDefault fy =
-      static_cast<vtkm::FloatDefault>(y) / static_cast<vtkm::FloatDefault>(xdim - 1);
-    const vtkm::FloatDefault fz =
-      static_cast<vtkm::FloatDefault>(z) / static_cast<vtkm::FloatDefault>(xdim - 1);
-
-    const vtkm::Float32 xx = 3.0f * vtkm::Float32(xmin + (xmax - xmin) * (fx));
-    const vtkm::Float32 yy = 3.0f * vtkm::Float32(ymin + (ymax - ymin) * (fy));
-    const vtkm::Float32 zz = 3.0f * vtkm::Float32(zmin + (zmax - zmin) * (fz));
-
-    v = (xx * xx * xx * xx - 5.0f * xx * xx + yy * yy * yy * yy - 5.0f * yy * yy +
-         zz * zz * zz * zz - 5.0f * zz * zz + 11.8f) *
-        0.2f +
-      0.5f;
-  }
-};
-
-vtkm::cont::DataSet MakeIsosurfaceTestDataSet(vtkm::Id3 dims)
-{
-  vtkm::cont::DataSet dataSet;
-
-  const vtkm::Id3 vdims(dims[0] + 1, dims[1] + 1, dims[2] + 1);
-
-  vtkm::FloatDefault mins[3] = { -1.0f, -1.0f, -1.0f };
-  vtkm::FloatDefault maxs[3] = { 1.0f, 1.0f, 1.0f };
-
-  vtkm::cont::ArrayHandle<vtkm::Float32> pointFieldArray;
-  vtkm::cont::ArrayHandleIndex vertexCountImplicitArray(vdims[0] * vdims[1] * vdims[2]);
-  vtkm::worklet::DispatcherMapField<TangleField> tangleFieldDispatcher(
-    TangleField(vdims, mins, maxs));
-  tangleFieldDispatcher.Invoke(vertexCountImplicitArray, pointFieldArray);
-
-  vtkm::Id numCells = dims[0] * dims[1] * dims[2];
-  vtkm::cont::ArrayHandle<vtkm::FloatDefault> cellFieldArray;
-  vtkm::cont::ArrayCopy(vtkm::cont::make_ArrayHandleCounting<vtkm::Id>(0, 1, numCells),
-                        cellFieldArray);
-
-  vtkm::Vec3f origin(0.0f, 0.0f, 0.0f);
-  vtkm::Vec3f spacing(1.0f / static_cast<vtkm::FloatDefault>(dims[0]),
-                      1.0f / static_cast<vtkm::FloatDefault>(dims[2]),
-                      1.0f / static_cast<vtkm::FloatDefault>(dims[1]));
-
-  vtkm::cont::ArrayHandleUniformPointCoordinates coordinates(vdims, origin, spacing);
-  dataSet.AddCoordinateSystem(vtkm::cont::CoordinateSystem("coordinates", coordinates));
-
-  static constexpr vtkm::IdComponent ndim = 3;
-  vtkm::cont::CellSetStructured<ndim> cellSet;
-  cellSet.SetPointDimensions(vdims);
-  dataSet.SetCellSet(cellSet);
-
-  dataSet.AddField(vtkm::cont::make_FieldPoint("nodevar", pointFieldArray));
-  dataSet.AddField(vtkm::cont::make_FieldCell("cellvar", cellFieldArray));
-
-  return dataSet;
-}
-
->>>>>>> 3297fd2b
 class EuclideanNorm
 {
 public:
