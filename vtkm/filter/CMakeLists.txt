##============================================================================
##  Copyright (c) Kitware, Inc.
##  All rights reserved.
##  See LICENSE.txt for details.
##
##  This software is distributed WITHOUT ANY WARRANTY; without even
##  the implied warranty of MERCHANTABILITY or FITNESS FOR A PARTICULAR
##  PURPOSE.  See the above copyright notice for more information.
##============================================================================

set(deprecated_headers
  CellAverage.h
  CellMeasures.h
  CellSetConnectivity.h
  CleanGrid.h
  ClipWithField.h
  ClipWithImplicitFunction.h
  ComputeMoments.h
  Contour.h
  CoordinateSystemTransform.h
  CrossProduct.h
  DotProduct.h
  Entropy.h
  ExternalFaces.h
  ExtractGeometry.h
  ExtractPoints.h
  ExtractStructured.h
  FieldToColors.h
  GenerateIds.h
  GhostCellClassify.h
  GhostCellRemove.h
  Gradient.h
  Histogram.h
  ImageConnectivity.h
  ImageDifference.h
  ImageMedian.h
  Mask.h
  MaskPoints.h
  MeshQuality.h
  NDEntropy.h
  NDHistogram.h
  ParticleDensityCloudInCell.h
  ParticleDensityNearestGridPoint.h
  PointAverage.h
  PointElevation.h
  PointTransform.h
  Slice.h
  SurfaceNormal.h
  Threshold.h
  ThresholdPoints.h
  VectorMagnitude.h
  WarpScalar.h
  WarpVector.h
  )

vtkm_declare_headers(${deprecated_headers})

set(common_headers
  FieldMetadata.h
  FilterCell.h
  FilterDataSet.h
  FilterDataSetWithField.h
  FilterField.h
  Filter.h
  FilterParticleAdvection.h
  FilterTemporalParticleAdvection.h
  FilterTraits.h
  PolicyBase.h
  PolicyDefault.h
  TaskQueue.h
  Instantiations.h
  )

vtkm_declare_headers(${common_headers})

set(common_header_template_sources
  FilterDataSet.hxx
  FilterDataSetWithField.hxx
  FilterField.hxx
  Filter.hxx
  FilterParticleAdvection.hxx
  FilterTemporalParticleAdvection.hxx
  )

vtkm_declare_headers(${common_header_template_sources})

set(extra_headers
  AmrArrays.h
  ContourTreeUniformAugmented.h
  ContourTreeUniformDistributed.h
  ContourTreeUniform.h
  CreateResult.h
  FieldSelection.h
<<<<<<< HEAD
  GhostCellClassify.h
=======
  ImageDifference.h
  ImageMedian.h
>>>>>>> 41fc5c5f
  Lagrangian.h
  LagrangianStructures.h
  MIRFilter.h
  ParticleAdvection.h
  Pathline.h
  PathParticle.h
  Probe.h
  SplitSharpEdges.h
  Streamline.h
  StreamSurface.h
  Tetrahedralize.h
  Triangulate.h
  Tube.h
  VertexClustering.h
  ZFPCompressor1D.h
  ZFPCompressor2D.h
  ZFPCompressor3D.h
  ZFPDecompressor1D.h
  ZFPDecompressor2D.h
  ZFPDecompressor3D.h
  )

set(extra_header_template_sources
  AmrArrays.hxx
  ContourTreeUniformAugmented.hxx
  ContourTreeUniformDistributed.hxx
  ContourTreeUniform.hxx
<<<<<<< HEAD
  GhostCellClassify.hxx
=======
  ImageDifference.hxx
  ImageMedian.hxx
>>>>>>> 41fc5c5f
  Lagrangian.hxx
  LagrangianStructures.hxx
  MIRFilter.hxx
  ParticleAdvection.hxx
  Pathline.hxx
  PathParticle.hxx
  Probe.hxx
  SplitSharpEdges.hxx
  Streamline.hxx
  StreamSurface.hxx
  Tetrahedralize.hxx
  Triangulate.hxx
  Tube.hxx
  VertexClustering.hxx
  ZFPCompressor1D.hxx
  ZFPCompressor2D.hxx
  ZFPCompressor3D.hxx
  ZFPDecompressor1D.hxx
  ZFPDecompressor2D.hxx
  ZFPDecompressor3D.hxx
  )

set(extra_sources_device
  particleadvection/Messenger.cxx
  particleadvection/ParticleMessenger.cxx
  )

set(core_headers
  NewFilter.h
  NewFilterField.h
  MapFieldMergeAverage.h
  MapFieldPermutation.h
  )
set(core_sources
  NewFilterField.cxx
  )
set(core_sources_device
  MapFieldMergeAverage.cxx
  MapFieldPermutation.cxx
  NewFilter.cxx
  )

vtkm_library(
  NAME vtkm_filter_core
  HEADERS ${core_headers}
  SOURCES ${core_sources}
  DEVICE_SOURCES ${core_sources_device}
  USE_VTKM_JOB_POOL
)

add_library(vtkm_filter INTERFACE)

vtkm_library(
  NAME vtkm_filter_extra
  TEMPLATE_SOURCES ${extra_header_template_sources}
  HEADERS ${extra_headers}
  DEVICE_SOURCES ${extra_sources_device}
  USE_VTKM_JOB_POOL
)

set_target_properties(
  vtkm_filter_core
  vtkm_filter_extra
  PROPERTIES
  UNITY_BUILD ON
  UNITY_BUILD_MODE BATCH
)

target_link_libraries(vtkm_filter_core PUBLIC vtkm_cont vtkm_worklet)
target_link_libraries(vtkm_filter_extra PUBLIC vtkm_cont vtkm_worklet)
if (VTKm_ENABLE_MPI)
  target_link_libraries(vtkm_filter_extra PUBLIC MPI::MPI_CXX)
endif()

target_link_libraries(vtkm_filter PUBLIC INTERFACE
  vtkm_filter_extra
  vtkm_filter_core
  )

install(TARGETS vtkm_filter EXPORT ${VTKm_EXPORT_NAME})

add_subdirectory(clean_grid)
add_subdirectory(connected_components)
add_subdirectory(contour)
add_subdirectory(density_estimate)
add_subdirectory(entity_extraction)
add_subdirectory(image_processing)
add_subdirectory(internal)
add_subdirectory(particleadvection)
add_subdirectory(field_conversion)
add_subdirectory(field_transform)
add_subdirectory(mesh_info)
add_subdirectory(vector_analysis)

#-- -- -- -- -- -- -- -- -- -- -- -- -- -- -- -- -- -- -- -- -- -- -- -- -- -- -- -- -- -- -- -- -- -- -- -- -- -- -
if (VTKm_ENABLE_TESTING)
  add_subdirectory(testing)
endif ()<|MERGE_RESOLUTION|>--- conflicted
+++ resolved
@@ -91,12 +91,6 @@
   ContourTreeUniform.h
   CreateResult.h
   FieldSelection.h
-<<<<<<< HEAD
-  GhostCellClassify.h
-=======
-  ImageDifference.h
-  ImageMedian.h
->>>>>>> 41fc5c5f
   Lagrangian.h
   LagrangianStructures.h
   MIRFilter.h
@@ -124,12 +118,6 @@
   ContourTreeUniformAugmented.hxx
   ContourTreeUniformDistributed.hxx
   ContourTreeUniform.hxx
-<<<<<<< HEAD
-  GhostCellClassify.hxx
-=======
-  ImageDifference.hxx
-  ImageMedian.hxx
->>>>>>> 41fc5c5f
   Lagrangian.hxx
   LagrangianStructures.hxx
   MIRFilter.hxx
