##============================================================================
##  Copyright (c) Kitware, Inc.
##  All rights reserved.
##  See LICENSE.txt for details.
##
##  This software is distributed WITHOUT ANY WARRANTY; without even
##  the implied warranty of MERCHANTABILITY or FITNESS FOR A PARTICULAR
##  PURPOSE.  See the above copyright notice for more information.
##============================================================================

set(headers
  CellAverage.h
  CellMeasures.h
  CellSetConnectivity.h
  CleanGrid.h
  ClipWithField.h
  ClipWithImplicitFunction.h
  ComputeMoments.h
  ContourTreeUniform.h
  ContourTreeUniformAugmented.h
  CoordinateSystemTransform.h
  CreateResult.h
  CrossProduct.h
  DotProduct.h
  Entropy.h
  ExternalFaces.h
  ExtractGeometry.h
  ExtractPoints.h
  ExtractStructured.h
  FieldMetadata.h
  FieldSelection.h
  FieldToColors.h
  Filter.h
  FilterCell.h
  FilterDataSet.h
  FilterDataSetWithField.h
  FilterField.h
  FilterTraits.h
  GhostCellClassify.h
  GhostCellRemove.h
  Gradient.h
  Histogram.h
  ImageConnectivity.h
  Lagrangian.h
<<<<<<< HEAD
  Contour.h
=======
  LagrangianStructures.h
  MarchingCubes.h
>>>>>>> 7e0bdd68
  Mask.h
  MaskPoints.h
  MeshQuality.h
  NDEntropy.h
  NDHistogram.h
  OscillatorSource.h
  Pathline.h
  PointAverage.h
  PointElevation.h
  PointTransform.h
  PolicyBase.h
  PolicyDefault.h
  PolicyExtrude.h
  Probe.h
  SplitSharpEdges.h
  Streamline.h
  SurfaceNormals.h
  Tetrahedralize.h
  Threshold.h
  ThresholdPoints.h
  Triangulate.h
  VectorMagnitude.h
  VertexClustering.h
  WarpScalar.h
  WarpVector.h
  ZFPCompressor1D.h
  ZFPDecompressor1D.h
  ZFPCompressor2D.h
  ZFPDecompressor2D.h
  ZFPCompressor3D.h
  ZFPDecompressor3D.h
)

set(header_template_sources
  CellAverage.hxx
  CellMeasures.hxx
  CellSetConnectivity.hxx
  CleanGrid.hxx
  ClipWithField.hxx
  ClipWithImplicitFunction.hxx
  ComputeMoments.hxx
  ContourTreeUniform.hxx
  ContourTreeUniformAugmented.hxx
  CoordinateSystemTransform.hxx
  CrossProduct.hxx
  DotProduct.hxx
  Entropy.hxx
  ExternalFaces.hxx
  ExtractGeometry.hxx
  ExtractPoints.hxx
  ExtractStructured.hxx
  FieldToColors.hxx
  Filter.hxx
  FilterCell.hxx
  FilterDataSet.hxx
  FilterDataSetWithField.hxx
  FilterField.hxx
  GhostCellClassify.hxx
  GhostCellRemove.hxx
  Gradient.hxx
  Histogram.hxx
  ImageConnectivity.hxx
  Lagrangian.hxx
<<<<<<< HEAD
  Contour.hxx
=======
  LagrangianStructures.hxx
  MarchingCubes.hxx
>>>>>>> 7e0bdd68
  Mask.hxx
  MaskPoints.hxx
  MeshQuality.hxx
  NDEntropy.hxx
  NDHistogram.hxx
  OscillatorSource.hxx
  Pathline.hxx
  PointAverage.hxx
  PointElevation.hxx
  PointTransform.hxx
  Probe.hxx
  SplitSharpEdges.hxx
  Streamline.hxx
  SurfaceNormals.hxx
  Tetrahedralize.hxx
  Threshold.hxx
  ThresholdPoints.hxx
  Triangulate.hxx
  VectorMagnitude.hxx
  VertexClustering.hxx
  WarpScalar.hxx
  WarpVector.hxx
  ZFPCompressor1D.hxx
  ZFPDecompressor1D.hxx
  ZFPCompressor2D.hxx
  ZFPDecompressor2D.hxx
  ZFPCompressor3D.hxx
  ZFPDecompressor3D.hxx
)

vtkm_declare_headers(${headers})
vtkm_declare_headers(${header_template_sources})

# Create an interface library for vtkm_filter. At some point, this will be replaced with a real
# library that contains pre-built filters. That would be created with the vtkm_library CMake
# function (defined in VTKmWrappers.cmake).
add_library(vtkm_filter INTERFACE)
target_link_libraries(vtkm_filter INTERFACE vtkm_worklet)
install(TARGETS vtkm_filter EXPORT ${VTKm_EXPORT_NAME})

add_subdirectory(internal)

#-----------------------------------------------------------------------------
add_subdirectory(testing)<|MERGE_RESOLUTION|>--- conflicted
+++ resolved
@@ -16,6 +16,7 @@
   ClipWithField.h
   ClipWithImplicitFunction.h
   ComputeMoments.h
+  Contour.h
   ContourTreeUniform.h
   ContourTreeUniformAugmented.h
   CoordinateSystemTransform.h
@@ -42,12 +43,7 @@
   Histogram.h
   ImageConnectivity.h
   Lagrangian.h
-<<<<<<< HEAD
-  Contour.h
-=======
   LagrangianStructures.h
-  MarchingCubes.h
->>>>>>> 7e0bdd68
   Mask.h
   MaskPoints.h
   MeshQuality.h
@@ -89,6 +85,7 @@
   ClipWithField.hxx
   ClipWithImplicitFunction.hxx
   ComputeMoments.hxx
+  Contour.hxx
   ContourTreeUniform.hxx
   ContourTreeUniformAugmented.hxx
   CoordinateSystemTransform.hxx
@@ -111,12 +108,7 @@
   Histogram.hxx
   ImageConnectivity.hxx
   Lagrangian.hxx
-<<<<<<< HEAD
-  Contour.hxx
-=======
   LagrangianStructures.hxx
-  MarchingCubes.hxx
->>>>>>> 7e0bdd68
   Mask.hxx
   MaskPoints.hxx
   MeshQuality.hxx
