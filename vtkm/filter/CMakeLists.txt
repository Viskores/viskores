##============================================================================
##  Copyright (c) Kitware, Inc.
##  All rights reserved.
##  See LICENSE.txt for details.
##  This software is distributed WITHOUT ANY WARRANTY; without even
##  the implied warranty of MERCHANTABILITY or FITNESS FOR A PARTICULAR
##  PURPOSE.  See the above copyright notice for more information.
##
##  Copyright 2014 Sandia Corporation.
##  Copyright 2014 UT-Battelle, LLC.
##  Copyright 2014 Los Alamos National Security.
##
##  Under the terms of Contract DE-AC04-94AL85000 with Sandia Corporation,
##  the U.S. Government retains certain rights in this software.
##
##  Under the terms of Contract DE-AC52-06NA25396 with Los Alamos National
##  Laboratory (LANL), the U.S. Government retains certain rights in
##  this software.
##============================================================================

set(headers
  CellAverage.h
  CleanGrid.h
  Clip.h
  ContourTreeUniform.h
  ExternalFaces.h
  ExtractGeometry.h
  ExtractPoints.h
  FieldMetadata.h
  FilterCell.h
  FilterDataSet.h
  FilterDataSetWithField.h
  FilterField.h
  FilterTraits.h
  Gradient.h
  Histogram.h
  MarchingCubes.h
  Mask.h
  MaskPoints.h
  PointAverage.h
  PointElevation.h
  PolicyBase.h
  PolicyDefault.h
  ResultBase.h
  ResultDataSet.h
  ResultField.h
  Tetrahedralize.h
  Threshold.h
<<<<<<< HEAD
  ThresholdPoints.h
=======
  Triangulate.h
>>>>>>> c5d15097
  VectorMagnitude.h
  VertexClustering.h
)

set(header_template_sources
  CellAverage.hxx
  CleanGrid.hxx
  Clip.hxx
  ContourTreeUniform.hxx
  ExternalFaces.hxx
  ExtractGeometry.hxx
  ExtractPoints.hxx
  FilterCell.hxx
  FilterDataSet.hxx
  FilterDataSetWithField.hxx
  FilterField.hxx
  Gradient.hxx
  Histogram.hxx
  MarchingCubes.hxx
  Mask.hxx
  MaskPoints.hxx
  PointAverage.hxx
  PointElevation.hxx
  Tetrahedralize.hxx
  Threshold.hxx
<<<<<<< HEAD
  ThresholdPoints.hxx
=======
  Triangulate.hxx
>>>>>>> c5d15097
  VectorMagnitude.hxx
  VertexClustering.hxx
)

vtkm_declare_headers(${headers})

vtkm_install_template_sources(${header_template_sources})

add_subdirectory(internal)

#-----------------------------------------------------------------------------
add_subdirectory(testing)
<|MERGE_RESOLUTION|>--- conflicted
+++ resolved
@@ -46,11 +46,8 @@
   ResultField.h
   Tetrahedralize.h
   Threshold.h
-<<<<<<< HEAD
   ThresholdPoints.h
-=======
   Triangulate.h
->>>>>>> c5d15097
   VectorMagnitude.h
   VertexClustering.h
 )
@@ -76,11 +73,8 @@
   PointElevation.hxx
   Tetrahedralize.hxx
   Threshold.hxx
-<<<<<<< HEAD
   ThresholdPoints.hxx
-=======
   Triangulate.hxx
->>>>>>> c5d15097
   VectorMagnitude.hxx
   VertexClustering.hxx
 )
