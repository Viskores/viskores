//============================================================================
//  Copyright (c) Kitware, Inc.
//  All rights reserved.
//  See LICENSE.txt for details.
//  This software is distributed WITHOUT ANY WARRANTY; without even
//  the implied warranty of MERCHANTABILITY or FITNESS FOR A PARTICULAR
//  PURPOSE.  See the above copyright notice for more information.
//
//  Copyright 2014 Sandia Corporation.
//  Copyright 2014 UT-Battelle, LLC.
//  Copyright 2014 Los Alamos National Security.
//
//  Under the terms of Contract DE-AC04-94AL85000 with Sandia Corporation,
//  the U.S. Government retains certain rights in this software.
//
//  Under the terms of Contract DE-AC52-06NA25396 with Los Alamos National
//  Laboratory (LANL), the U.S. Government retains certain rights in
//  this software.
//============================================================================

#include <vtkm/filter/FieldMetadata.h>
#include <vtkm/filter/FilterTraits.h>
#include <vtkm/filter/PolicyDefault.h>

#include <vtkm/filter/internal/ResolveFieldTypeAndExecute.h>

#include <vtkm/cont/Error.h>
#include <vtkm/cont/ErrorBadAllocation.h>
#include <vtkm/cont/ErrorExecution.h>
#include <vtkm/cont/MultiBlock.h>

#include <vtkm/cont/cuda/DeviceAdapterCuda.h>
#include <vtkm/cont/tbb/DeviceAdapterTBB.h>

namespace vtkm
{
namespace filter
{

//----------------------------------------------------------------------------
template <class Derived>
inline VTKM_CONT FilterField<Derived>::FilterField()
  : Tracker(vtkm::cont::GetGlobalRuntimeDeviceTracker())
{
}

//----------------------------------------------------------------------------
template <class Derived>
inline VTKM_CONT FilterField<Derived>::~FilterField()
{
}

//-----------------------------------------------------------------------------
template <typename Derived>
inline VTKM_CONT Result FilterField<Derived>::Execute(const vtkm::cont::DataSet& input,
                                                      const std::string& inFieldName)
{
  return this->Execute(input, input.GetField(inFieldName), vtkm::filter::PolicyDefault());
}

//-----------------------------------------------------------------------------
template <typename Derived>
<<<<<<< HEAD
inline VTKM_CONT std::vector<vtkm::filter::ResultField> FilterField<Derived>::Execute(
  const vtkm::cont::MultiBlock& input,
  const std::string& inFieldName)
{
  std::vector<vtkm::filter::ResultField> results;

  for (vtkm::Id j = 0; j < input.GetNumberOfBlocks(); j++)
  {
    vtkm::filter::ResultField result = this->Execute(
      input.GetBlock(j), input.GetBlock(j).GetField(inFieldName), vtkm::filter::PolicyDefault());
    results.push_back(result);
  }

  return results;
}
//-----------------------------------------------------------------------------
template <typename Derived>
template <typename DerivedPolicy>
inline VTKM_CONT std::vector<vtkm::filter::ResultField> FilterField<Derived>::Execute(
  const vtkm::cont::MultiBlock& input,
  const std::string& inFieldName,
  const vtkm::filter::PolicyBase<DerivedPolicy>& policy)
{
  std::vector<vtkm::filter::ResultField> results;

  for (vtkm::Id j = 0; j < input.GetNumberOfBlocks(); j++)
  {
    vtkm::filter::ResultField result =
      this->Execute(input.GetBlock(j), input.GetBlock(j).GetField(inFieldName), policy);
    results.push_back(result);
  }

  return results;
}

//-----------------------------------------------------------------------------
template <typename Derived>
inline VTKM_CONT ResultField FilterField<Derived>::Execute(const vtkm::cont::DataSet& input,
                                                           const vtkm::cont::Field& field)
=======
inline VTKM_CONT Result FilterField<Derived>::Execute(const vtkm::cont::DataSet& input,
                                                      const vtkm::cont::Field& field)
>>>>>>> effbfcbe
{
  return this->Execute(input, field, vtkm::filter::PolicyDefault());
}

//-----------------------------------------------------------------------------
template <typename Derived>
inline VTKM_CONT Result FilterField<Derived>::Execute(const vtkm::cont::DataSet& input,
                                                      const vtkm::cont::CoordinateSystem& field)
{
  return this->Execute(input, field, vtkm::filter::PolicyDefault());
}

//-----------------------------------------------------------------------------
template <typename Derived>
template <typename DerivedPolicy>
inline VTKM_CONT Result
FilterField<Derived>::Execute(const vtkm::cont::DataSet& input,
                              const std::string& inFieldName,
                              const vtkm::filter::PolicyBase<DerivedPolicy>& policy)
{
  return this->Execute(input, input.GetField(inFieldName), policy);
}

//-----------------------------------------------------------------------------
template <typename Derived>
template <typename DerivedPolicy>
inline VTKM_CONT Result
FilterField<Derived>::Execute(const vtkm::cont::DataSet& input,
                              const vtkm::cont::Field& field,
                              const vtkm::filter::PolicyBase<DerivedPolicy>& policy)
{
  return this->PrepareForExecution(input, field, policy);
}

//-----------------------------------------------------------------------------
template <typename Derived>
template <typename DerivedPolicy>
inline VTKM_CONT Result
FilterField<Derived>::Execute(const vtkm::cont::DataSet& input,
                              const vtkm::cont::CoordinateSystem& field,
                              const vtkm::filter::PolicyBase<DerivedPolicy>& policy)
{
  //we need to state that the field is actually a coordinate system, so that
  //the filter uses the proper policy to convert the types.
  return this->PrepareForExecution(input, field, policy);
}

//-----------------------------------------------------------------------------
template <typename Derived>
template <typename DerivedPolicy>
inline VTKM_CONT Result
FilterField<Derived>::PrepareForExecution(const vtkm::cont::DataSet& input,
                                          const vtkm::cont::Field& field,
                                          const vtkm::filter::PolicyBase<DerivedPolicy>& policy)
{
  vtkm::filter::FieldMetadata metaData(field);
  Result result;

  typedef internal::ResolveFieldTypeAndExecute<Derived, DerivedPolicy, Result> FunctorType;
  FunctorType functor(static_cast<Derived*>(this), input, metaData, policy, this->Tracker, result);

  typedef vtkm::filter::FilterTraits<Derived> Traits;
  vtkm::cont::CastAndCall(vtkm::filter::ApplyPolicy(field, policy, Traits()), functor);
  return result;
}

//-----------------------------------------------------------------------------
template <typename Derived>
template <typename DerivedPolicy>
inline VTKM_CONT Result
FilterField<Derived>::PrepareForExecution(const vtkm::cont::DataSet& input,
                                          const vtkm::cont::CoordinateSystem& field,
                                          const vtkm::filter::PolicyBase<DerivedPolicy>& policy)
{
  //We have a special signature just for CoordinateSystem, so that we can ask
  //the policy for the storage types and value types just for coordinate systems

  vtkm::filter::FieldMetadata metaData(field);
  Result result;

  typedef internal::ResolveFieldTypeAndExecute<Derived, DerivedPolicy, Result> FunctorType;
  FunctorType functor(static_cast<Derived*>(this), input, metaData, policy, this->Tracker, result);

  typedef vtkm::filter::FilterTraits<Derived> Traits;
  vtkm::cont::CastAndCall(vtkm::filter::ApplyPolicy(field, policy, Traits()), functor);
  return result;
}
}
}<|MERGE_RESOLUTION|>--- conflicted
+++ resolved
@@ -60,16 +60,15 @@
 
 //-----------------------------------------------------------------------------
 template <typename Derived>
-<<<<<<< HEAD
-inline VTKM_CONT std::vector<vtkm::filter::ResultField> FilterField<Derived>::Execute(
+inline VTKM_CONT std::vector<vtkm::filter::Result> FilterField<Derived>::Execute(
   const vtkm::cont::MultiBlock& input,
   const std::string& inFieldName)
 {
-  std::vector<vtkm::filter::ResultField> results;
+  std::vector<vtkm::filter::Result> results;
 
   for (vtkm::Id j = 0; j < input.GetNumberOfBlocks(); j++)
   {
-    vtkm::filter::ResultField result = this->Execute(
+    vtkm::filter::Result result = this->Execute(
       input.GetBlock(j), input.GetBlock(j).GetField(inFieldName), vtkm::filter::PolicyDefault());
     results.push_back(result);
   }
@@ -79,16 +78,16 @@
 //-----------------------------------------------------------------------------
 template <typename Derived>
 template <typename DerivedPolicy>
-inline VTKM_CONT std::vector<vtkm::filter::ResultField> FilterField<Derived>::Execute(
+inline VTKM_CONT std::vector<vtkm::filter::Result> FilterField<Derived>::Execute(
   const vtkm::cont::MultiBlock& input,
   const std::string& inFieldName,
   const vtkm::filter::PolicyBase<DerivedPolicy>& policy)
 {
-  std::vector<vtkm::filter::ResultField> results;
+  std::vector<vtkm::filter::Result> results;
 
   for (vtkm::Id j = 0; j < input.GetNumberOfBlocks(); j++)
   {
-    vtkm::filter::ResultField result =
+    vtkm::filter::Result result =
       this->Execute(input.GetBlock(j), input.GetBlock(j).GetField(inFieldName), policy);
     results.push_back(result);
   }
@@ -98,12 +97,9 @@
 
 //-----------------------------------------------------------------------------
 template <typename Derived>
-inline VTKM_CONT ResultField FilterField<Derived>::Execute(const vtkm::cont::DataSet& input,
-                                                           const vtkm::cont::Field& field)
-=======
 inline VTKM_CONT Result FilterField<Derived>::Execute(const vtkm::cont::DataSet& input,
                                                       const vtkm::cont::Field& field)
->>>>>>> effbfcbe
+
 {
   return this->Execute(input, field, vtkm::filter::PolicyDefault());
 }
