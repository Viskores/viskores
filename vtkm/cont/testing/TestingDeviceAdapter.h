//============================================================================
//  Copyright (c) Kitware, Inc.
//  All rights reserved.
//  See LICENSE.txt for details.
//  This software is distributed WITHOUT ANY WARRANTY; without even
//  the implied warranty of MERCHANTABILITY or FITNESS FOR A PARTICULAR
//  PURPOSE.  See the above copyright notice for more information.
//
//  Copyright 2014 Sandia Corporation.
//  Copyright 2014 UT-Battelle, LLC.
//  Copyright 2014 Los Alamos National Security.
//
//  Under the terms of Contract DE-AC04-94AL85000 with Sandia Corporation,
//  the U.S. Government retains certain rights in this software.
//
//  Under the terms of Contract DE-AC52-06NA25396 with Los Alamos National
//  Laboratory (LANL), the U.S. Government retains certain rights in
//  this software.
//============================================================================
#ifndef vtk_m_cont_testing_TestingDeviceAdapter_h
#define vtk_m_cont_testing_TestingDeviceAdapter_h

#include <vtkm/TypeTraits.h>
#include <vtkm/cont/ArrayHandle.h>
#include <vtkm/cont/ArrayHandleZip.h>
#include <vtkm/cont/ArrayHandleConstant.h>
#include <vtkm/cont/ArrayHandleZip.h>
#include <vtkm/cont/ArrayPortalToIterators.h>
#include <vtkm/cont/ArrayHandleConstant.h>
#include <vtkm/cont/ArrayHandleZip.h>
#include <vtkm/cont/ErrorControlOutOfMemory.h>
#include <vtkm/cont/ErrorExecution.h>
#include <vtkm/cont/StorageBasic.h>
#include <vtkm/cont/Timer.h>
#include <vtkm/cont/DeviceAdapterAlgorithm.h>

#include <vtkm/cont/internal/DeviceAdapterError.h>

#include <vtkm/cont/testing/Testing.h>

#include <algorithm>
#include <cmath>
#include <utility>
#include <vector>

#ifdef _WIN32
#define WIN32_LEAN_AND_MEAN
#define NOMINMAX
#include <windows.h>
#undef NOMINMAX
#undef WIN32_LEAN_AND_MEAN
#endif

namespace vtkm {
namespace cont {
namespace testing {

namespace comparison {
struct SortLess
{
  template<typename T, typename U>
  VTKM_EXEC_CONT_EXPORT bool operator()(const T& a, const U& b) const
  {
    return a < b;
  }

  template<typename T, int N>
  VTKM_EXEC_EXPORT bool operator()(const vtkm::Vec<T,N>& a,
                                   const vtkm::Vec<T,N>& b) const
  {
    const vtkm::IdComponent SIZE = vtkm::VecTraits<T>::NUM_COMPONENTS;
    bool valid = true;
    for(vtkm::IdComponent i=0; (i < SIZE) && valid; ++i)
    {
      valid = a[i] < b[i];
    }
    return valid;
  }
};

struct SortGreater
{
  template<typename T, typename U>
  VTKM_EXEC_CONT_EXPORT bool operator()(const T& a, const U& b) const
  {
    return a > b;
  }

  template<typename T, int N>
  VTKM_EXEC_EXPORT bool operator()(const vtkm::Vec<T,N>& a,
                                   const vtkm::Vec<T,N>& b) const
  {
    const vtkm::IdComponent SIZE = vtkm::VecTraits<T>::NUM_COMPONENTS;
    bool valid = true;
    for(vtkm::IdComponent i=0; (i < SIZE) && valid; ++i)
    {
      valid = a[i] > b[i];
    }
    return valid;
  }
};

struct MaxValue
{
  template<typename T>
  VTKM_EXEC_CONT_EXPORT T operator()(const T& a,const T& b) const
  {
    return (a > b) ? a : b;
  }
};

}


#define ERROR_MESSAGE "Got an error."
#define ARRAY_SIZE 1000
#define OFFSET 1000
#define DIM_SIZE 128

/// This class has a single static member, Run, that tests the templated
/// DeviceAdapter for conformance.
///
template<class DeviceAdapterTag>
struct TestingDeviceAdapter
{
private:
  typedef vtkm::cont::StorageTagBasic StorageTag;

  typedef vtkm::cont::ArrayHandle<vtkm::Id, StorageTag>
        IdArrayHandle;

  typedef vtkm::cont::ArrayHandle<vtkm::FloatDefault,StorageTag>
      ScalarArrayHandle;

  typedef vtkm::cont::internal::ArrayManagerExecution<
      vtkm::Id, StorageTag, DeviceAdapterTag>
      IdArrayManagerExecution;

  typedef vtkm::cont::internal::Storage<vtkm::Id, StorageTag> IdStorage;

  typedef typename IdArrayHandle::template ExecutionTypes<DeviceAdapterTag>
      ::Portal IdPortalType;
  typedef typename IdArrayHandle::template ExecutionTypes<DeviceAdapterTag>
      ::PortalConst IdPortalConstType;

  typedef vtkm::cont::ArrayHandle<vtkm::Vec<vtkm::FloatDefault,3>,StorageTag>
      Vec3ArrayHandle;

  typedef vtkm::cont::DeviceAdapterAlgorithm<DeviceAdapterTag>
      Algorithm;

public:
  // Cuda kernels have to be public (in Cuda 4.0).

  struct CopyArrayKernel
  {
    VTKM_CONT_EXPORT
    CopyArrayKernel(const IdPortalConstType &input,
                    const IdPortalType &output)
      : InputArray(input), OutputArray(output) {  }

    VTKM_EXEC_EXPORT void operator()(
        vtkm::Id index,
        const vtkm::exec::internal::ErrorMessageBuffer &) const
    {
      this->OutputArray.Set(index, this->InputArray.Get(index));
    }

    VTKM_CONT_EXPORT void SetErrorMessageBuffer(
        const vtkm::exec::internal::ErrorMessageBuffer &) {  }

    IdPortalConstType InputArray;
    IdPortalType OutputArray;
  };

  struct ClearArrayKernel
  {
    VTKM_CONT_EXPORT
    ClearArrayKernel(const IdPortalType &array) : Array(array) {  }

    VTKM_EXEC_EXPORT void operator()(vtkm::Id index) const
    {
      this->Array.Set(index, OFFSET);
    }

    VTKM_CONT_EXPORT void SetErrorMessageBuffer(
        const vtkm::exec::internal::ErrorMessageBuffer &) {  }

    IdPortalType Array;
  };

  struct ClearArrayMapKernel //: public vtkm::exec::WorkletMapField
  {

    // typedef void ControlSignature(Field(Out));
    // typedef void ExecutionSignature(_1);

    template<typename T>
    VTKM_EXEC_EXPORT void operator()(T& value) const
    {
      value = OFFSET;
    }
  };

  struct AddArrayKernel
  {
    VTKM_CONT_EXPORT
    AddArrayKernel(const IdPortalType &array) : Array(array) {  }

    VTKM_EXEC_EXPORT void operator()(vtkm::Id index) const
    {
      this->Array.Set(index, this->Array.Get(index) + index);
    }

    VTKM_CONT_EXPORT void SetErrorMessageBuffer(
        const vtkm::exec::internal::ErrorMessageBuffer &) {  }

    IdPortalType Array;
  };

  struct OneErrorKernel
  {
    VTKM_EXEC_EXPORT void operator()(vtkm::Id index) const
    {
      if (index == ARRAY_SIZE/2)
      {
        this->ErrorMessage.RaiseError(ERROR_MESSAGE);
      }
    }

    VTKM_CONT_EXPORT void SetErrorMessageBuffer(
        const vtkm::exec::internal::ErrorMessageBuffer &errorMessage)
    {
      this->ErrorMessage = errorMessage;
    }

    vtkm::exec::internal::ErrorMessageBuffer ErrorMessage;
  };

  struct AllErrorKernel
  {
    VTKM_EXEC_EXPORT void operator()(vtkm::Id vtkmNotUsed(index)) const
    {
      this->ErrorMessage.RaiseError(ERROR_MESSAGE);
    }

    VTKM_CONT_EXPORT void SetErrorMessageBuffer(
        const vtkm::exec::internal::ErrorMessageBuffer &errorMessage)
    {
      this->ErrorMessage = errorMessage;
    }

    vtkm::exec::internal::ErrorMessageBuffer ErrorMessage;
  };

  struct OffsetPlusIndexKernel
  {
    VTKM_CONT_EXPORT
    OffsetPlusIndexKernel(const IdPortalType &array) : Array(array) {  }

    VTKM_EXEC_EXPORT void operator()(vtkm::Id index) const
    {
      this->Array.Set(index, OFFSET + index);
    }

    VTKM_CONT_EXPORT void SetErrorMessageBuffer(
        const vtkm::exec::internal::ErrorMessageBuffer &) {  }

    IdPortalType Array;
  };

  struct MarkOddNumbersKernel
  {
    VTKM_CONT_EXPORT
    MarkOddNumbersKernel(const IdPortalType &array) : Array(array) {  }

    VTKM_EXEC_EXPORT void operator()(vtkm::Id index) const
    {
      this->Array.Set(index, index%2);
    }

    VTKM_CONT_EXPORT void SetErrorMessageBuffer(
        const vtkm::exec::internal::ErrorMessageBuffer &) {  }

    IdPortalType Array;
  };

  struct FuseAll
  {
    template<typename T>
    VTKM_EXEC_EXPORT bool operator()(const T&, const T&) const
    {
      //binary predicates for unique return true if they are the same
      return true;
    }
  };


private:

  template<typename T>
  static VTKM_CONT_EXPORT
  vtkm::cont::ArrayHandle<T, StorageTagBasic>
  MakeArrayHandle(const T *array, vtkm::Id length)
  {
    return vtkm::cont::make_ArrayHandle(array, length);
  }

  template<typename T>
  static VTKM_CONT_EXPORT
  vtkm::cont::ArrayHandle<T, StorageTagBasic>
  MakeArrayHandle(const std::vector<T>& array)
  {
    return vtkm::cont::make_ArrayHandle(array,
                                        StorageTagBasic());
  }

  static VTKM_CONT_EXPORT void TestDeviceAdapterTag()
  {
    std::cout << "-------------------------------------------" << std::endl;
    std::cout << "Testing device adapter tag" << std::endl;

    typedef vtkm::cont::internal::DeviceAdapterTraits<DeviceAdapterTag> Traits;
    typedef vtkm::cont::internal::DeviceAdapterTraits<
        vtkm::cont::DeviceAdapterTagError> ErrorTraits;

    VTKM_TEST_ASSERT(Traits::GetId() == Traits::GetId(),
                     "Device adapter Id does not equal itself.");
    VTKM_TEST_ASSERT(Traits::GetId() != ErrorTraits::GetId(),
                     "Device adapter Id not distinguishable from others.");
  }

  // Note: this test does not actually test to make sure the data is available
  // in the execution environment. It tests to make sure data gets to the array
  // and back, but it is possible that the data is not available in the
  // execution environment.
  static VTKM_CONT_EXPORT void TestArrayManagerExecution()
  {
    std::cout << "-------------------------------------------" << std::endl;
    std::cout << "Testing ArrayManagerExecution" << std::endl;

    typedef vtkm::cont::internal::ArrayManagerExecution<
        vtkm::Id,StorageTagBasic,DeviceAdapterTag>
        ArrayManagerExecution;

    typedef vtkm::cont::internal::Storage<vtkm::Id,StorageTagBasic> StorageType;

    // Create original input array.
    StorageType storage;
    storage.Allocate(ARRAY_SIZE*2);

    StorageType::PortalType portal = storage.GetPortal();
    VTKM_TEST_ASSERT(portal.GetNumberOfValues() == ARRAY_SIZE*2,
                     "Storage portal has unexpected size.");

    for (vtkm::Id index = 0; index < ARRAY_SIZE; index++)
    {
      portal.Set(index, TestValue(index, vtkm::Id()));
    }

    ArrayManagerExecution manager(&storage);

    // Do an operation just so we know the values are placed in the execution
    // environment and they change. We are only calling on half the array
    // because we are about to shrink.
    Algorithm::Schedule(AddArrayKernel(manager.PrepareForInPlace(true)),
                        ARRAY_SIZE);

    // Change size.
    manager.Shrink(ARRAY_SIZE);

    VTKM_TEST_ASSERT(manager.GetNumberOfValues() == ARRAY_SIZE,
                     "Shrink did not set size of array manager correctly.");

    // Get the array back and check its values. We have to get it back into
    // the same storage since some ArrayManagerExecution classes will expect
    // that.
    manager.RetrieveOutputData(&storage);

    VTKM_TEST_ASSERT(storage.GetNumberOfValues() == ARRAY_SIZE,
                     "Storage has wrong number of values after execution "
                     "array shrink.");

    // Check array.
    StorageType::PortalConstType checkPortal = storage.GetPortalConst();
    VTKM_TEST_ASSERT(checkPortal.GetNumberOfValues() == ARRAY_SIZE,
                     "Storage portal wrong size.");

    for (vtkm::Id index = 0; index < ARRAY_SIZE; index++)
    {
      VTKM_TEST_ASSERT(
            checkPortal.Get(index) == TestValue(index, vtkm::Id()) + index,
            "Did not get correct values from array.");
    }
  }

  static VTKM_CONT_EXPORT void TestOutOfMemory()
  {
    // Only test out of memory with 64 bit ids.  If there are 32 bit ids on
    // a 64 bit OS (common), it is simply too hard to get a reliable allocation
    // that is too much memory.
#ifdef VTKM_USE_64BIT_IDS
    std::cout << "-------------------------------------------" << std::endl;
    std::cout << "Testing Out of Memory" << std::endl;
    try
    {
      std::cout << "Do array allocation that should fail." << std::endl;
      vtkm::cont::internal::ArrayManagerExecution<
          vtkm::Vector4,StorageTagBasic,DeviceAdapterTag>
          bigManager;
      vtkm::cont::internal::Storage<
          vtkm::Vector4, StorageTagBasic> supportArray;
      const vtkm::Id bigSize = 0x7FFFFFFFFFFFFFFFLL;
      bigManager.AllocateArrayForOutput(supportArray, bigSize);
      // It does not seem reasonable to get here.  The previous call should fail.
      VTKM_TEST_FAIL("A ridiculously sized allocation succeeded.  Either there "
                     "was a failure that was not reported but should have been "
                     "or the width of vtkm::Id is not large enough to express all "
                     "array sizes.");
    }
    catch (vtkm::cont::ErrorControlOutOfMemory error)
    {
      std::cout << "Got the expected error: " << error.GetMessage() << std::endl;
    }
#else
    std::cout << "--------- Skiping out of memory test" << std::endl;
#endif
  }

  VTKM_CONT_EXPORT
  static void TestTimer()
  {
    std::cout << "-------------------------------------------" << std::endl;
    std::cout << "Testing Timer" << std::endl;

    vtkm::cont::Timer<DeviceAdapterTag> timer;

#ifndef _WIN32
    sleep(1);
#else
    Sleep(1000);
#endif

    vtkm::Float64 elapsedTime = timer.GetElapsedTime();

    std::cout << "Elapsed time: " << elapsedTime << std::endl;

    VTKM_TEST_ASSERT(elapsedTime > 0.999,
                     "Timer did not capture full second wait.");
    VTKM_TEST_ASSERT(elapsedTime < 2.0,
                     "Timer counted too far or system really busy.");
  }

  static VTKM_CONT_EXPORT void TestAlgorithmSchedule()
  {
    std::cout << "-------------------------------------------" << std::endl;
    std::cout << "Testing single value Scheduling with vtkm::Id" << std::endl;

    {
      std::cout << "Allocating execution array" << std::endl;
      IdStorage storage;
      IdArrayManagerExecution manager(&storage);

      std::cout << "Running clear." << std::endl;
      Algorithm::Schedule(ClearArrayKernel(manager.PrepareForOutput(1)), 1);

      std::cout << "Running add." << std::endl;
      Algorithm::Schedule(AddArrayKernel(manager.PrepareForInPlace(false)), 1);

      std::cout << "Checking results." << std::endl;
      manager.RetrieveOutputData(&storage);

      for (vtkm::Id index = 0; index < 1; index++)
      {
        vtkm::Id value = storage.GetPortalConst().Get(index);
        VTKM_TEST_ASSERT(value == index + OFFSET,
                         "Got bad value for single value scheduled kernel.");
      }
    } //release memory

    std::cout << "-------------------------------------------" << std::endl;
    std::cout << "Testing Schedule with vtkm::Id" << std::endl;

    {
      std::cout << "Allocating execution array" << std::endl;
      IdStorage storage;
      IdArrayManagerExecution manager(&storage);

      std::cout << "Running clear." << std::endl;
      Algorithm::Schedule(ClearArrayKernel(manager.PrepareForOutput(ARRAY_SIZE)),
                          ARRAY_SIZE);

      std::cout << "Running add." << std::endl;
      Algorithm::Schedule(AddArrayKernel(manager.PrepareForInPlace(false)),
                          ARRAY_SIZE);

      std::cout << "Checking results." << std::endl;
      manager.RetrieveOutputData(&storage);

      for (vtkm::Id index = 0; index < ARRAY_SIZE; index++)
      {
        vtkm::Id value = storage.GetPortalConst().Get(index);
        VTKM_TEST_ASSERT(value == index + OFFSET,
                         "Got bad value for scheduled kernels.");
      }
    } //release memory

    //verify that the schedule call works with id3
    std::cout << "-------------------------------------------" << std::endl;
    std::cout << "Testing Schedule with vtkm::Id3" << std::endl;

    {
      std::cout << "Allocating execution array" << std::endl;
      IdStorage storage;
      IdArrayManagerExecution manager(&storage);
      vtkm::Id3 maxRange(DIM_SIZE);

      std::cout << "Running clear." << std::endl;
      Algorithm::Schedule(
            ClearArrayKernel(manager.PrepareForOutput(
                               DIM_SIZE * DIM_SIZE * DIM_SIZE)),
            maxRange);

      std::cout << "Running add." << std::endl;
      Algorithm::Schedule(AddArrayKernel(manager.PrepareForInPlace(false)),
                          maxRange);

      std::cout << "Checking results." << std::endl;
      manager.RetrieveOutputData(&storage);

      const vtkm::Id maxId = DIM_SIZE * DIM_SIZE * DIM_SIZE;
      for (vtkm::Id index = 0; index < maxId; index++)
      {
        vtkm::Id value = storage.GetPortalConst().Get(index);
        VTKM_TEST_ASSERT(value == index + OFFSET,
                         "Got bad value for scheduled vtkm::Id3 kernels.");
      }
    } //release memory
  }

  static VTKM_CONT_EXPORT void TestStreamCompact()
  {
    std::cout << "-------------------------------------------" << std::endl;
    std::cout << "Testing Stream Compact" << std::endl;

    //test the version of compact that takes in input and uses it as a stencil
    //and uses the index of each item as the value to place in the result vector
    IdArrayHandle array;
    IdArrayHandle result;

    //construct the index array

    Algorithm::Schedule(
          MarkOddNumbersKernel(array.PrepareForOutput(ARRAY_SIZE,
                                                      DeviceAdapterTag())),
          ARRAY_SIZE);

    Algorithm::StreamCompact(array, result);
    VTKM_TEST_ASSERT(result.GetNumberOfValues() == array.GetNumberOfValues()/2,
                     "result of compacation has an incorrect size");

    for (vtkm::Id index = 0; index < result.GetNumberOfValues(); index++)
    {
      const vtkm::Id value = result.GetPortalConstControl().Get(index);
      VTKM_TEST_ASSERT(value == (index*2)+1,
                       "Incorrect value in compaction results.");
    }
  }

  static VTKM_CONT_EXPORT void TestStreamCompactWithStencil()
  {
    std::cout << "-------------------------------------------" << std::endl;
    std::cout << "Testing Stream Compact with stencil" << std::endl;

    IdArrayHandle array;
    IdArrayHandle stencil;
    IdArrayHandle result;

    //construct the index array
    Algorithm::Schedule(
          OffsetPlusIndexKernel(array.PrepareForOutput(ARRAY_SIZE,
                                                       DeviceAdapterTag())),
          ARRAY_SIZE);
    Algorithm::Schedule(
          MarkOddNumbersKernel(stencil.PrepareForOutput(ARRAY_SIZE,
                                                        DeviceAdapterTag())),
          ARRAY_SIZE);

    Algorithm::StreamCompact(array,stencil,result);
    VTKM_TEST_ASSERT(result.GetNumberOfValues() == array.GetNumberOfValues()/2,
                     "result of compacation has an incorrect size");

    for (vtkm::Id index = 0; index < result.GetNumberOfValues(); index++)
    {
      const vtkm::Id value = result.GetPortalConstControl().Get(index);
      VTKM_TEST_ASSERT(value == (OFFSET + (index*2)+1),
                       "Incorrect value in compaction result.");
    }
  }

  static VTKM_CONT_EXPORT void TestOrderedUniqueValues()
  {
    std::cout << "-------------------------------------------------" << std::endl;
    std::cout << "Testing Sort, Unique, LowerBounds and UpperBounds" << std::endl;
    vtkm::Id testData[ARRAY_SIZE];
    for(vtkm::Id i=0; i < ARRAY_SIZE; ++i)
    {
      testData[i]= OFFSET+(i % 50);
    }

    IdArrayHandle input = MakeArrayHandle(testData, ARRAY_SIZE);

    //make a deep copy of input and place it into temp
    IdArrayHandle temp;
    Algorithm::Copy(input,temp);

    Algorithm::Sort(temp);
    Algorithm::Unique(temp);

    IdArrayHandle handle;
    IdArrayHandle handle1;

    //verify lower and upper bounds work
    Algorithm::LowerBounds(temp,input,handle);
    Algorithm::UpperBounds(temp,input,handle1);

    // Check to make sure that temp was resized correctly during Unique.
    // (This was a discovered bug at one point.)
    temp.GetPortalConstControl();  // Forces copy back to control.
    temp.ReleaseResourcesExecution(); // Make sure not counting on execution.
    VTKM_TEST_ASSERT(
          temp.GetNumberOfValues() == 50,
          "Unique did not resize array (or size did not copy to control).");

    for(vtkm::Id i=0; i < ARRAY_SIZE; ++i)
    {
      vtkm::Id value = handle.GetPortalConstControl().Get(i);
      vtkm::Id value1 = handle1.GetPortalConstControl().Get(i);
      VTKM_TEST_ASSERT(value == i % 50, "Got bad value (LowerBounds)");
      VTKM_TEST_ASSERT(value1 >= i % 50, "Got bad value (UpperBounds)");
    }

    std::cout << "Testing Sort, Unique, LowerBounds and UpperBounds with random values"
              << std::endl;
    //now test it works when the id are not incrementing
    const vtkm::Id RANDOMDATA_SIZE = 6;
    vtkm::Id randomData[RANDOMDATA_SIZE];
    randomData[0]=500;  // 2 (lower), 3 (upper)
    randomData[1]=955;  // 3 (lower), 4 (upper)
    randomData[2]=955;  // 3 (lower), 4 (upper)
    randomData[3]=120;  // 0 (lower), 1 (upper)
    randomData[4]=320;  // 1 (lower), 2 (upper)
    randomData[5]=955;  // 3 (lower), 4 (upper)

    //change the control structure under the handle
    input = MakeArrayHandle(randomData, RANDOMDATA_SIZE);
    Algorithm::Copy(input,handle);
    VTKM_TEST_ASSERT(handle.GetNumberOfValues() == RANDOMDATA_SIZE,
                     "Handle incorrect size after setting new control data");

    Algorithm::Copy(input,handle1);
    VTKM_TEST_ASSERT(handle.GetNumberOfValues() == RANDOMDATA_SIZE,
                     "Handle incorrect size after setting new control data");

    Algorithm::Copy(handle,temp);
    VTKM_TEST_ASSERT(temp.GetNumberOfValues() == RANDOMDATA_SIZE,
                     "Copy failed");
    Algorithm::Sort(temp);
    Algorithm::Unique(temp);
    Algorithm::LowerBounds(temp,handle);
    Algorithm::UpperBounds(temp,handle1);

    VTKM_TEST_ASSERT(handle.GetNumberOfValues() == RANDOMDATA_SIZE,
                     "LowerBounds returned incorrect size");

    std::copy(
          vtkm::cont::ArrayPortalToIteratorBegin(handle.GetPortalConstControl()),
          vtkm::cont::ArrayPortalToIteratorEnd(handle.GetPortalConstControl()),
          randomData);
    VTKM_TEST_ASSERT(randomData[0] == 2, "Got bad value - LowerBounds");
    VTKM_TEST_ASSERT(randomData[1] == 3, "Got bad value - LowerBounds");
    VTKM_TEST_ASSERT(randomData[2] == 3, "Got bad value - LowerBounds");
    VTKM_TEST_ASSERT(randomData[3] == 0, "Got bad value - LowerBounds");
    VTKM_TEST_ASSERT(randomData[4] == 1, "Got bad value - LowerBounds");
    VTKM_TEST_ASSERT(randomData[5] == 3, "Got bad value - LowerBounds");

    VTKM_TEST_ASSERT(handle1.GetNumberOfValues() == RANDOMDATA_SIZE,
                     "UppererBounds returned incorrect size");

    std::copy(
          vtkm::cont::ArrayPortalToIteratorBegin(handle1.GetPortalConstControl()),
          vtkm::cont::ArrayPortalToIteratorEnd(handle1.GetPortalConstControl()),
          randomData);
    VTKM_TEST_ASSERT(randomData[0] == 3, "Got bad value - UpperBound");
    VTKM_TEST_ASSERT(randomData[1] == 4, "Got bad value - UpperBound");
    VTKM_TEST_ASSERT(randomData[2] == 4, "Got bad value - UpperBound");
    VTKM_TEST_ASSERT(randomData[3] == 1, "Got bad value - UpperBound");
    VTKM_TEST_ASSERT(randomData[4] == 2, "Got bad value - UpperBound");
    VTKM_TEST_ASSERT(randomData[5] == 4, "Got bad value - UpperBound");
  }

  static VTKM_CONT_EXPORT void TestSort()
  {
    std::cout << "-------------------------------------------------" << std::endl;
    std::cout << "Sort" << std::endl;
    vtkm::Id testData[ARRAY_SIZE];
    for(vtkm::Id i=0; i < ARRAY_SIZE; ++i)
    {
      testData[i]= OFFSET+((ARRAY_SIZE-i) % 50);
    }

    IdArrayHandle unsorted = MakeArrayHandle(testData, ARRAY_SIZE);
    IdArrayHandle sorted;
    Algorithm::Copy(unsorted, sorted);

    //Validate the standard inplace sort is correct
    Algorithm::Sort(sorted);

    for (vtkm::Id i = 0; i < ARRAY_SIZE-1; ++i)
    {
      vtkm::Id sorted1 = sorted.GetPortalConstControl().Get(i);
      vtkm::Id sorted2 = sorted.GetPortalConstControl().Get(i+1);
      VTKM_TEST_ASSERT(sorted1 <= sorted2, "Values not properly sorted.");
    }

    std::cout << "-------------------------------------------------" << std::endl;
    std::cout << "Sort of a ArrayHandleZip" << std::endl;

    //verify that we can use ArrayHandleZip inplace
    vtkm::cont::ArrayHandleZip< IdArrayHandle, IdArrayHandle> zipped(unsorted, sorted);

    //verify we can use the default an custom operator sort with zip handle
    Algorithm::Sort(zipped, comparison::SortGreater());
    Algorithm::Sort(zipped);

    for (vtkm::Id i = 0; i < ARRAY_SIZE; ++i)
    {
      vtkm::Pair<vtkm::Id,vtkm::Id> kv_sorted = zipped.GetPortalConstControl().Get(i);
      VTKM_TEST_ASSERT(( OFFSET +  ( i / (ARRAY_SIZE/50)) ) == kv_sorted.first,
                       "ArrayZipHandle improperly sorted");
    }
  }

  static VTKM_CONT_EXPORT void TestSortWithComparisonObject()
    {
    std::cout << "-------------------------------------------------" << std::endl;
    std::cout << "Sort with comparison object" << std::endl;
    vtkm::Id testData[ARRAY_SIZE];
    for(vtkm::Id i=0; i < ARRAY_SIZE; ++i)
    {
      testData[i]= OFFSET+((ARRAY_SIZE-i) % 50);
    }

    //sort the users memory in-place
    IdArrayHandle sorted = MakeArrayHandle(testData, ARRAY_SIZE);
    Algorithm::Sort(sorted);

    //copy the sorted array into our own memory, if use the same user ptr
    //we would also sort the 'sorted' handle
    IdArrayHandle comp_sorted;
    Algorithm::Copy(sorted, comp_sorted);
    Algorithm::Sort(comp_sorted,comparison::SortGreater());

    //Validate that sorted and comp_sorted are sorted in the opposite directions
    for(vtkm::Id i=0; i < ARRAY_SIZE; ++i)
    {
      vtkm::Id sorted1 = sorted.GetPortalConstControl().Get(i);
      vtkm::Id sorted2 = comp_sorted.GetPortalConstControl().Get(ARRAY_SIZE - (i + 1));
      VTKM_TEST_ASSERT(sorted1 == sorted2,
                       "Got bad sort values when using SortGreater");
    }

    //validate that sorted and comp_sorted are now equal
    Algorithm::Sort(comp_sorted,comparison::SortLess());
    for(vtkm::Id i=0; i < ARRAY_SIZE; ++i)
    {
      vtkm::Id sorted1 = sorted.GetPortalConstControl().Get(i);
      vtkm::Id sorted2 = comp_sorted.GetPortalConstControl().Get(i);
      VTKM_TEST_ASSERT(sorted1 == sorted2,
                       "Got bad sort values when using SortLesser");
    }
  }

  static VTKM_CONT_EXPORT void TestSortByKey()
  {
    std::cout << "-------------------------------------------------" << std::endl;
    std::cout << "Sort by keys" << std::endl;

    typedef vtkm::Vec<FloatDefault,3> Vec3;

    vtkm::Id testKeys[ARRAY_SIZE];
    Vec3 testValues[ARRAY_SIZE];

    for(vtkm::Id i=0; i < ARRAY_SIZE; ++i)
      {
      testKeys[i] = ARRAY_SIZE - i;
      testValues[i] = TestValue(i, Vec3());
      }

    IdArrayHandle keys = MakeArrayHandle(testKeys, ARRAY_SIZE);
    Vec3ArrayHandle values = MakeArrayHandle(testValues, ARRAY_SIZE);

    Algorithm::SortByKey(keys,values);

    for(vtkm::Id i=0; i < ARRAY_SIZE; ++i)
      {
      //keys should be sorted from 1 to ARRAY_SIZE
      //values should be sorted from (ARRAY_SIZE-1) to 0
      Vec3 sorted_value = values.GetPortalConstControl().Get(i);
      vtkm::Id sorted_key = keys.GetPortalConstControl().Get(i);

      VTKM_TEST_ASSERT( (sorted_key == (i+1)) , "Got bad SortByKeys key");
      VTKM_TEST_ASSERT( test_equal(sorted_value, TestValue(ARRAY_SIZE-1-i, Vec3())),
                                      "Got bad SortByKeys value");
      }

    // this will return everything back to what it was before sorting
    Algorithm::SortByKey(keys,values,comparison::SortGreater());
    for(vtkm::Id i=0; i < ARRAY_SIZE; ++i)
      {
      //keys should be sorted from ARRAY_SIZE to 1
      //values should be sorted from 0 to (ARRAY_SIZE-1)
      Vec3 sorted_value = values.GetPortalConstControl().Get(i);
      vtkm::Id sorted_key = keys.GetPortalConstControl().Get(i);

      VTKM_TEST_ASSERT( (sorted_key == (ARRAY_SIZE-i)),
                                      "Got bad SortByKeys key");
      VTKM_TEST_ASSERT( test_equal(sorted_value, TestValue(i, Vec3())),
                                      "Got bad SortByKeys value");
      }

    //this is here to verify we can sort by vtkm::Vec
    Algorithm::SortByKey(values,keys);
    for(vtkm::Id i=0; i < ARRAY_SIZE; ++i)
      {
      //keys should be sorted from ARRAY_SIZE to 1
      //values should be sorted from 0 to (ARRAY_SIZE-1)
      Vec3 sorted_value = values.GetPortalConstControl().Get(i);
      vtkm::Id sorted_key = keys.GetPortalConstControl().Get(i);

      VTKM_TEST_ASSERT( (sorted_key == (ARRAY_SIZE-i)),
                                      "Got bad SortByKeys key");
      VTKM_TEST_ASSERT( test_equal(sorted_value, TestValue(i, Vec3())),
                                      "Got bad SortByKeys value");
      }
  }

  static VTKM_CONT_EXPORT void TestLowerBoundsWithComparisonObject()
  {
    std::cout << "-------------------------------------------------" << std::endl;
    std::cout << "Testing LowerBounds with comparison object" << std::endl;
    vtkm::Id testData[ARRAY_SIZE];
    for(vtkm::Id i=0; i < ARRAY_SIZE; ++i)
    {
      testData[i]= OFFSET+(i % 50);
    }
    IdArrayHandle input = MakeArrayHandle(testData, ARRAY_SIZE);

    //make a deep copy of input and place it into temp
    IdArrayHandle temp;
    Algorithm::Copy(input,temp);

    Algorithm::Sort(temp);
    Algorithm::Unique(temp);

    IdArrayHandle handle;
    //verify lower bounds work
    Algorithm::LowerBounds(temp,input,handle,comparison::SortLess());

    // Check to make sure that temp was resized correctly during Unique.
    // (This was a discovered bug at one point.)
    temp.GetPortalConstControl();  // Forces copy back to control.
    temp.ReleaseResourcesExecution(); // Make sure not counting on execution.
    VTKM_TEST_ASSERT(
          temp.GetNumberOfValues() == 50,
          "Unique did not resize array (or size did not copy to control).");

    for(vtkm::Id i=0; i < ARRAY_SIZE; ++i)
    {
      vtkm::Id value = handle.GetPortalConstControl().Get(i);
      VTKM_TEST_ASSERT(value == i % 50, "Got bad LowerBounds value with SortLess");
    }
  }


  static VTKM_CONT_EXPORT void TestUpperBoundsWithComparisonObject()
  {
    std::cout << "-------------------------------------------------" << std::endl;
    std::cout << "Testing UpperBounds with comparison object" << std::endl;
    vtkm::Id testData[ARRAY_SIZE];
    for(vtkm::Id i=0; i < ARRAY_SIZE; ++i)
    {
      testData[i]= OFFSET+(i % 50);
    }
    IdArrayHandle input = MakeArrayHandle(testData, ARRAY_SIZE);

    //make a deep copy of input and place it into temp
    IdArrayHandle temp;
    Algorithm::Copy(input,temp);

    Algorithm::Sort(temp);
    Algorithm::Unique(temp);

    IdArrayHandle handle;
    //verify upper bounds work
    Algorithm::UpperBounds(temp,input,handle,comparison::SortLess());

    // Check to make sure that temp was resized correctly during Unique.
    // (This was a discovered bug at one point.)
    temp.GetPortalConstControl();  // Forces copy back to control.
    temp.ReleaseResourcesExecution(); // Make sure not counting on execution.
    VTKM_TEST_ASSERT(
          temp.GetNumberOfValues() == 50,
          "Unique did not resize array (or size did not copy to control).");

    for(vtkm::Id i=0; i < ARRAY_SIZE; ++i)
    {
      vtkm::Id value = handle.GetPortalConstControl().Get(i);
      VTKM_TEST_ASSERT(value == (i % 50)+1, "Got bad UpperBounds value with SortLess");
    }
  }

  static VTKM_CONT_EXPORT void TestUniqueWithComparisonObject()
  {
    std::cout << "-------------------------------------------------" << std::endl;
    std::cout << "Testing Unique with comparison object" << std::endl;
    vtkm::Id testData[ARRAY_SIZE];
    for(vtkm::Id i=0; i < ARRAY_SIZE; ++i)
    {
      testData[i]= OFFSET+(i % 50);
    }
    IdArrayHandle input = MakeArrayHandle(testData, ARRAY_SIZE);
    Algorithm::Sort(input);
    Algorithm::Unique(input, FuseAll());

    // Check to make sure that input was resized correctly during Unique.
    // (This was a discovered bug at one point.)
    input.GetPortalConstControl();  // Forces copy back to control.
    input.ReleaseResourcesExecution(); // Make sure not counting on execution.
    VTKM_TEST_ASSERT(
          input.GetNumberOfValues() == 1,
          "Unique did not resize array (or size did not copy to control).");

    vtkm::Id value = input.GetPortalConstControl().Get(0);
    VTKM_TEST_ASSERT(value == OFFSET, "Got bad unique value");
  }

  static VTKM_CONT_EXPORT void TestReduce()
  {
    std::cout << "-------------------------------------------" << std::endl;
    std::cout << "Testing Reduce" << std::endl;

    //construct the index array
    IdArrayHandle array;
    Algorithm::Schedule(
      ClearArrayKernel(array.PrepareForOutput(ARRAY_SIZE,
                       DeviceAdapterTag())),
      ARRAY_SIZE);

    //the output of reduce and scan inclusive should be the same
    vtkm::Id reduce_sum = Algorithm::Reduce(array, vtkm::Id(0));
    vtkm::Id reduce_sum_with_intial_value = Algorithm::Reduce(array,
                                                          vtkm::Id(ARRAY_SIZE));
    vtkm::Id inclusive_sum = Algorithm::ScanInclusive(array, array);

    VTKM_TEST_ASSERT(reduce_sum == OFFSET * ARRAY_SIZE,
                     "Got bad sum from Reduce");
    VTKM_TEST_ASSERT(reduce_sum_with_intial_value == reduce_sum + ARRAY_SIZE,
                     "Got bad sum from Reduce with initial value");

    VTKM_TEST_ASSERT(reduce_sum == inclusive_sum,
                     "Got different sums from Reduce and ScanInclusive");
  }

  static VTKM_CONT_EXPORT void TestReduceWithComparisonObject()
  {
    std::cout << "-------------------------------------------" << std::endl;
    std::cout << "Testing Reduce with comparison object " << std::endl;

    //construct the index array. Assign an abnormally large value
    //to the middle of the array, that should be what we see as our sum.
    vtkm::Id testData[ARRAY_SIZE];
    const vtkm::Id maxValue = ARRAY_SIZE*2;
    for(vtkm::Id i=0; i < ARRAY_SIZE; ++i)
    {
      testData[i]= i;
    }
    testData[ARRAY_SIZE/2] = maxValue;

    IdArrayHandle input = MakeArrayHandle(testData, ARRAY_SIZE);
    vtkm::Id largestValue = Algorithm::Reduce(input,
                                              vtkm::Id(),
                                              comparison::MaxValue());

    VTKM_TEST_ASSERT(largestValue == maxValue,
                    "Got bad value from Reduce with comparison object");
  }

  static VTKM_CONT_EXPORT void TestReduceByKey()
  {
    std::cout << "-------------------------------------------" << std::endl;
    std::cout << "Testing Reduce By Key" << std::endl;

    //first test with very basic integer key / values
    {
    const vtkm::Id inputLength = 12;
    const vtkm::Id expectedLength = 6;
    vtkm::Id inputKeys[inputLength] =    {0, 0, 0,\
                                          1, 1,\
                                          4,\
                                          0,\
                                          2, 2, 2, 2,\
                                          -1}; // input keys
    vtkm::Id inputValues[inputLength] =  {13, -2, -1,\
                                          1, 1,\
                                          0,\
                                          3,\
                                          1, 2, 3, 4, \
                                          -42}; // input keys
    vtkm::Id expectedKeys[expectedLength] =   { 0, 1, 4, 0,  2, -1 };
    vtkm::Id expectedValues[expectedLength] = {10, 2, 0, 3, 10, -42};

    IdArrayHandle keys = MakeArrayHandle(inputKeys, inputLength);
    IdArrayHandle values = MakeArrayHandle(inputValues, inputLength);

    IdArrayHandle keysOut, valuesOut;
    Algorithm::ReduceByKey( keys,
                            values,
                            keysOut,
                            valuesOut,
                            vtkm::internal::Add() );

    VTKM_TEST_ASSERT(keysOut.GetNumberOfValues() == expectedLength,
                    "Got wrong number of output keys");

    VTKM_TEST_ASSERT(valuesOut.GetNumberOfValues() == expectedLength,
                    "Got wrong number of output values");

    for(vtkm::Id i=0; i < expectedLength; ++i)
      {
      const vtkm::Id k = keysOut.GetPortalConstControl().Get(i);
      const vtkm::Id v = valuesOut.GetPortalConstControl().Get(i);
      VTKM_TEST_ASSERT( expectedKeys[i] == k, "Incorrect reduced key");
      VTKM_TEST_ASSERT( expectedValues[i] == v, "Incorrect reduced vale");
      }
    }

    //next test with a single key across the entire set
    {
    const vtkm::Id inputLength = 3;
    const vtkm::Id expectedLength = 1;
    vtkm::Id inputKeys[inputLength] =    {0, 0, 0}; // input keys
    vtkm::Id inputValues[inputLength] =  {13, -2, -1}; // input keys
    vtkm::Id expectedKeys[expectedLength] =   { 0};
    vtkm::Id expectedValues[expectedLength] = {10};

    IdArrayHandle keys = MakeArrayHandle(inputKeys, inputLength);
    IdArrayHandle values = MakeArrayHandle(inputValues, inputLength);

    IdArrayHandle keysOut, valuesOut;
    Algorithm::ReduceByKey( keys,
                            values,
                            keysOut,
                            valuesOut,
                            vtkm::internal::Add() );

    VTKM_TEST_ASSERT(keysOut.GetNumberOfValues() == expectedLength,
                    "Got wrong number of output keys");

    VTKM_TEST_ASSERT(valuesOut.GetNumberOfValues() == expectedLength,
                    "Got wrong number of output values");

    for(vtkm::Id i=0; i < expectedLength; ++i)
      {
      const vtkm::Id k = keysOut.GetPortalConstControl().Get(i);
      const vtkm::Id v = valuesOut.GetPortalConstControl().Get(i);
      VTKM_TEST_ASSERT( expectedKeys[i] == k, "Incorrect reduced key");
      VTKM_TEST_ASSERT( expectedValues[i] == v, "Incorrect reduced vale");
      }
    }


    //next test with values in vec3d
    {
    const vtkm::Id inputLength = 3;
    const vtkm::Id expectedLength = 1;
    vtkm::Id inputKeys[inputLength] =    {0, 0, 0}; // input keys
    vtkm::Vec<vtkm::Float64, 3> inputValues[inputLength];
    inputValues[0] = vtkm::make_Vec(13.1, 13.3, 13.5);
    inputValues[1] = vtkm::make_Vec(-2.1, -2.3, -2.5);
    inputValues[2] = vtkm::make_Vec(-1.0, -1.0, -1.0); // input keys
    vtkm::Id expectedKeys[expectedLength] =   { 0};

    vtkm::Vec<vtkm::Float64, 3> expectedValues[expectedLength];
    expectedValues[0] = vtkm::make_Vec(10., 10., 10.);

    IdArrayHandle keys = MakeArrayHandle(inputKeys, inputLength);
    vtkm::cont::ArrayHandle<vtkm::Vec<vtkm::Float64, 3>, StorageTag> values = MakeArrayHandle(inputValues, inputLength);

    IdArrayHandle keysOut;
    vtkm::cont::ArrayHandle<vtkm::Vec<vtkm::Float64, 3>, StorageTag> valuesOut;
    Algorithm::ReduceByKey( keys,
                            values,
                            keysOut,
                            valuesOut,
                            vtkm::internal::Add() );

    VTKM_TEST_ASSERT(keysOut.GetNumberOfValues() == expectedLength,
                    "Got wrong number of output keys");

    VTKM_TEST_ASSERT(valuesOut.GetNumberOfValues() == expectedLength,
                    "Got wrong number of output values");

    for(vtkm::Id i=0; i < expectedLength; ++i)
      {
      const vtkm::Id k = keysOut.GetPortalConstControl().Get(i);
      const vtkm::Vec<vtkm::Float64, 3> v = valuesOut.GetPortalConstControl().Get(i);
      VTKM_TEST_ASSERT( expectedKeys[i] == k, "Incorrect reduced key");
      VTKM_TEST_ASSERT( expectedValues[i] == v, "Incorrect reduced vale");
      }
    }

    //next test with values in zip
    {
    const vtkm::Id inputLength = 3;
    const vtkm::Id expectedLength = 1;
    typedef vtkm::Float32 ValueType;
    vtkm::Id inputKeys[inputLength] =    {0, 0, 0}; // input keys
    ValueType inputValues1[inputLength] = {13.1f, -2.1f, -1.0f}; // input values array1
    ValueType inputValues2[inputLength] = {13.3f, -2.3f, -1.0f}; // input values array2
    vtkm::Id expectedKeys[expectedLength] =   { 0};

    ValueType expectedValues1[expectedLength] = {10.f}; // output values 1
    ValueType expectedValues2[expectedLength] = {10.f}; // output values 2

    IdArrayHandle keys = MakeArrayHandle(inputKeys, inputLength);
    typedef vtkm::cont::ArrayHandle<ValueType, StorageTag> ValueArrayType;
    ValueArrayType values1 = MakeArrayHandle(inputValues1, inputLength);
    ValueArrayType values2 = MakeArrayHandle(inputValues2, inputLength);

    vtkm::cont::ArrayHandleZip<ValueArrayType, ValueArrayType> valuesZip;
    valuesZip = make_ArrayHandleZip(values1, values2); // values in zip

    IdArrayHandle keysOut;
    ValueArrayType valuesOut1;
    ValueArrayType valuesOut2;
    vtkm::cont::ArrayHandleZip<ValueArrayType, ValueArrayType> valuesOutZip(valuesOut1, valuesOut2);

    Algorithm::ReduceByKey( keys,
                            valuesZip,
                            keysOut,
                            valuesOutZip,
                            vtkm::internal::Add() );

    VTKM_TEST_ASSERT(keysOut.GetNumberOfValues() == expectedLength,
                    "Got wrong number of output keys");

    VTKM_TEST_ASSERT(valuesOutZip.GetNumberOfValues() == expectedLength,
                    "Got wrong number of output values");

    for(vtkm::Id i=0; i < expectedLength; ++i)
      {
      const vtkm::Id k = keysOut.GetPortalConstControl().Get(i);
      const vtkm::Pair<ValueType, ValueType> v = valuesOutZip.GetPortalConstControl().Get(i);
      VTKM_TEST_ASSERT( expectedKeys[i] == k, "Incorrect reduced key");
      VTKM_TEST_ASSERT( expectedValues1[i] == v.first, "Incorrect reduced vale");
      VTKM_TEST_ASSERT( expectedValues2[i] == v.second, "Incorrect reduced vale");
      }
    }

    //next test with values in heterogeneous zip
    {
    const vtkm::Id inputLength = 3;
    const vtkm::Id expectedLength = 1;
    typedef vtkm::Float32 ValueType;
    vtkm::Id inputKeys[inputLength] =    {0, 0, 0}; // input keys
    ValueType inputValues1[inputLength] = {13.1f, -2.1f, -1.0f}; // input values array1
<<<<<<< HEAD

    vtkm::Id expectedKeys[expectedLength] =   { 0};
=======
    vtkm::Id expectedKeys[expectedLength] =   { 0};

>>>>>>> 6ea9f08e
    ValueType expectedValues1[expectedLength] = {10.f}; // output values 1
    ValueType expectedValues2[expectedLength] = {3.f}; // output values 2

    IdArrayHandle keys = MakeArrayHandle(inputKeys, inputLength);
    typedef vtkm::cont::ArrayHandle<ValueType, StorageTag> ValueArrayType;
    ValueArrayType values1 = MakeArrayHandle(inputValues1, inputLength);
    typedef vtkm::cont::ArrayHandleConstant<ValueType> ConstValueArrayType;
    ConstValueArrayType constOneArray(1.f, inputLength);

    vtkm::cont::ArrayHandleZip<ValueArrayType, ConstValueArrayType> valuesZip;
    valuesZip = make_ArrayHandleZip(values1, constOneArray); // values in zip

    IdArrayHandle keysOut;
    ValueArrayType valuesOut1;
    ValueArrayType valuesOut2;
    vtkm::cont::ArrayHandleZip<ValueArrayType, ValueArrayType> valuesOutZip(valuesOut1, valuesOut2);

    Algorithm::ReduceByKey( keys,
                        valuesZip,
                        keysOut,
                        valuesOutZip,
                        vtkm::internal::Add() );

    VTKM_TEST_ASSERT(keysOut.GetNumberOfValues() == expectedLength,
                "Got wrong number of output keys");

    VTKM_TEST_ASSERT(valuesOutZip.GetNumberOfValues() == expectedLength,
                "Got wrong number of output values");

    for(vtkm::Id i=0; i < expectedLength; ++i)
    {
      const vtkm::Id k = keysOut.GetPortalConstControl().Get(i);
      const vtkm::Pair<ValueType, ValueType> v = valuesOutZip.GetPortalConstControl().Get(i);
      VTKM_TEST_ASSERT( expectedKeys[i] == k, "Incorrect reduced key");
<<<<<<< HEAD
      VTKM_TEST_ASSERT( expectedValues1[i] == v.first, "Incorrect reduced value1");
      VTKM_TEST_ASSERT( expectedValues2[i] == v.second, "Incorrect reduced value2");
    }
    }

    //next test with values in heterogeneous zip with diff. keys
    {
    const vtkm::Id inputLength = 30;
    const vtkm::Id expectedLength = 10;
    typedef vtkm::Float32 ValueType;
    vtkm::Id inputKeys[inputLength] =    {0,0,0,1,1,1,2,2,2,3,3,3,4,4,4,
                                          5,5,5,6,6,6,7,7,7,8,8,8,9,9,9}; // input keys
    ValueType inputValues1[inputLength] = {13.1f, -2.1f, -1.0f,
                                           13.1f, -2.1f, -1.0f,
                                           13.1f, -2.1f, -1.0f,
                                           13.1f, -2.1f, -1.0f,
                                           13.1f, -2.1f, -1.0f,
                                           13.1f, -2.1f, -1.0f,
                                           13.1f, -2.1f, -1.0f,
                                           13.1f, -2.1f, -1.0f,
                                           13.1f, -2.1f, -1.0f,
                                           13.1f, -2.1f, -1.0f}; // input values array1
    vtkm::Id expectedKeys[expectedLength] =   {0,1,2,3,4,5,6,7,8,9};
    ValueType expectedValues1[expectedLength] = {10.f,10.f,10.f,10.f,10.f,10.f,10.f,10.f,10.f,10.f}; // output values 1
    ValueType expectedValues2[expectedLength] = {3.f,3.f,3.f,3.f,3.f,3.f,3.f,3.f,3.f,3.f}; // output values 2

    IdArrayHandle keys = MakeArrayHandle(inputKeys, inputLength);
    typedef vtkm::cont::ArrayHandle<ValueType, StorageTag> ValueArrayType;
    ValueArrayType values1 = MakeArrayHandle(inputValues1, inputLength);
    typedef vtkm::cont::ArrayHandleConstant<ValueType> ConstValueArrayType;
    ConstValueArrayType constOneArray(1.f, inputLength);

    vtkm::cont::ArrayHandleZip<ValueArrayType, ConstValueArrayType> valuesZip;
    valuesZip = make_ArrayHandleZip(values1, constOneArray); // values in zip

    IdArrayHandle keysOut;
    ValueArrayType valuesOut1;
    ValueArrayType valuesOut2;
    vtkm::cont::ArrayHandleZip<ValueArrayType, ValueArrayType> valuesOutZip(valuesOut1, valuesOut2);

    Algorithm::ReduceByKey( keys,
                        valuesZip,
                        keysOut,
                        valuesOutZip,
                        vtkm::internal::Add() );

    VTKM_TEST_ASSERT(keysOut.GetNumberOfValues() == expectedLength,
                "Got wrong number of output keys");

    VTKM_TEST_ASSERT(valuesOutZip.GetNumberOfValues() == expectedLength,
                "Got wrong number of output values");

    for(vtkm::Id i=0; i < expectedLength; ++i)
    {
      const vtkm::Id k = keysOut.GetPortalConstControl().Get(i);
      const vtkm::Pair<ValueType, ValueType> v = valuesOutZip.GetPortalConstControl().Get(i);
      std::cout << "key=" << k << "," << "expectedValues1[i] = " << expectedValues1[i] <<  "," << "computed value1 = " << v.first << std::endl;
      VTKM_TEST_ASSERT( expectedKeys[i] == k, "Incorrect reduced key");
      VTKM_TEST_ASSERT( expectedValues1[i] == v.first, "Incorrect reduced value1");
      VTKM_TEST_ASSERT( expectedValues2[i] == v.second, "Incorrect reduced value2");
=======
      VTKM_TEST_ASSERT( expectedValues1[i] == v.first, "Incorrect reduced vale");
      VTKM_TEST_ASSERT( expectedValues2[i] == v.second, "Incorrect reduced vale");
>>>>>>> 6ea9f08e
    }
    }

  }

  static VTKM_CONT_EXPORT void TestScanInclusive()
  {
    std::cout << "-------------------------------------------" << std::endl;
    std::cout << "Testing Inclusive Scan" << std::endl;
    //construct the index array
    IdArrayHandle array;
    Algorithm::Schedule(
      ClearArrayKernel(array.PrepareForOutput(ARRAY_SIZE,
                       DeviceAdapterTag())),
      ARRAY_SIZE);

    //we know have an array whose sum is equal to OFFSET * ARRAY_SIZE,
    //let's validate that
    vtkm::Id sum = Algorithm::ScanInclusive(array, array);
    VTKM_TEST_ASSERT(sum == OFFSET * ARRAY_SIZE,
                     "Got bad sum from Inclusive Scan");

    //each value should be equal to the Triangle Number of that index
    //ie 1, 3, 6, 10, 15, 21 ...
    vtkm::Id partialSum = 0;
    vtkm::Id triangleNumber = 0;
    for(vtkm::Id i=0, pos=1; i < ARRAY_SIZE; ++i, ++pos)
    {
      const vtkm::Id value = array.GetPortalConstControl().Get(i);
      partialSum += value;
      triangleNumber = ((pos*(pos+1))/2);
      VTKM_TEST_ASSERT(partialSum == triangleNumber * OFFSET,
                       "Incorrect partial sum");
    }
  }

  static VTKM_CONT_EXPORT void TestScanInclusiveWithComparisonObject()
  {
    std::cout << "-------------------------------------------" << std::endl;
    std::cout << "Testing Inclusive Scan with comparison object " << std::endl;

    //construct the index array
    IdArrayHandle array;
    Algorithm::Schedule(
      ClearArrayKernel(array.PrepareForOutput(ARRAY_SIZE,
                       DeviceAdapterTag())),
      ARRAY_SIZE);

    Algorithm::Schedule(
      AddArrayKernel(array.PrepareForOutput(ARRAY_SIZE,
                     DeviceAdapterTag())),
      ARRAY_SIZE);
    //we know have an array whose sum is equal to OFFSET * ARRAY_SIZE,
    //let's validate that
    IdArrayHandle result;
    vtkm::Id sum = Algorithm::ScanInclusive(array,
                                            result,
                                            comparison::MaxValue());
    VTKM_TEST_ASSERT(sum == OFFSET + (ARRAY_SIZE-1),
                     "Got bad sum from Inclusive Scan with comparison object");

    for(vtkm::Id i=0; i < ARRAY_SIZE; ++i)
    {
      const vtkm::Id input_value = array.GetPortalConstControl().Get(i);
      const vtkm::Id result_value = result.GetPortalConstControl().Get(i);
      VTKM_TEST_ASSERT(input_value == result_value, "Incorrect partial sum");
    }

    //now try it inline
    sum = Algorithm::ScanInclusive(array,
                                   array,
                                   comparison::MaxValue());
    VTKM_TEST_ASSERT(sum == OFFSET + (ARRAY_SIZE-1),
                     "Got bad sum from Inclusive Scan with comparison object");

    for(vtkm::Id i=0; i < ARRAY_SIZE; ++i)
    {
      const vtkm::Id input_value = array.GetPortalConstControl().Get(i);
      const vtkm::Id result_value = result.GetPortalConstControl().Get(i);
      VTKM_TEST_ASSERT(input_value == result_value, "Incorrect partial sum");
    }

  }

  static VTKM_CONT_EXPORT void TestScanExclusive()
  {
    std::cout << "-------------------------------------------" << std::endl;
    std::cout << "Testing Exclusive Scan" << std::endl;

    //construct the index array
    IdArrayHandle array;
    Algorithm::Schedule(
      ClearArrayKernel(array.PrepareForOutput(ARRAY_SIZE,
                       DeviceAdapterTag())),
      ARRAY_SIZE);

    // we know have an array whose sum = (OFFSET * ARRAY_SIZE),
    // let's validate that
    vtkm::Id sum = Algorithm::ScanExclusive(array, array);

    VTKM_TEST_ASSERT(sum == (OFFSET * ARRAY_SIZE),
                     "Got bad sum from Exclusive Scan");

    //each value should be equal to the Triangle Number of that index
    //ie 0, 1, 3, 6, 10, 15, 21 ...
    vtkm::Id partialSum = 0;
    vtkm::Id triangleNumber = 0;
    for(vtkm::Id i=0, pos=0; i < ARRAY_SIZE; ++i, ++pos)
    {
      const vtkm::Id value = array.GetPortalConstControl().Get(i);
      partialSum += value;
      triangleNumber = ((pos*(pos+1))/2);
      VTKM_TEST_ASSERT(partialSum == triangleNumber * OFFSET,
                       "Incorrect partial sum");
    }
  }

  static VTKM_CONT_EXPORT void TestErrorExecution()
  {
    std::cout << "-------------------------------------------" << std::endl;
    std::cout << "Testing Exceptions in Execution Environment" << std::endl;

    std::cout << "Generating one error." << std::endl;
    std::string message;
    try
    {
      Algorithm::Schedule(OneErrorKernel(), ARRAY_SIZE);
    }
    catch (vtkm::cont::ErrorExecution error)
    {
      std::cout << "Got expected error: " << error.GetMessage() << std::endl;
      message = error.GetMessage();
    }
    VTKM_TEST_ASSERT(message == ERROR_MESSAGE,
                     "Did not get expected error message.");

    std::cout << "Generating lots of errors." << std::endl;
    message = "";
    try
    {
      Algorithm::Schedule(AllErrorKernel(), ARRAY_SIZE);
    }
    catch (vtkm::cont::ErrorExecution error)
    {
      std::cout << "Got expected error: " << error.GetMessage() << std::endl;
      message = error.GetMessage();
    }
    VTKM_TEST_ASSERT(message == ERROR_MESSAGE,
                     "Did not get expected error message.");
  }

  struct TestAll
  {
    VTKM_CONT_EXPORT void operator()() const
    {
      std::cout << "Doing DeviceAdapter tests" << std::endl;
      TestArrayManagerExecution();
      TestOutOfMemory();
      TestTimer();

      TestAlgorithmSchedule();
      TestErrorExecution();

      TestReduce();
      TestReduceWithComparisonObject();

      TestReduceByKey();

      TestScanInclusive();
      TestScanInclusiveWithComparisonObject();

      TestScanExclusive();

      TestSort();
      TestSortWithComparisonObject();
      TestSortByKey();

      TestLowerBoundsWithComparisonObject();

      TestUpperBoundsWithComparisonObject();

      TestUniqueWithComparisonObject();

      TestOrderedUniqueValues(); //tests Copy, LowerBounds, Sort, Unique
      TestStreamCompactWithStencil();
      TestStreamCompact();
    }
  };

public:

  /// Run a suite of tests to check to see if a DeviceAdapter properly supports
  /// all members and classes required for driving vtkm algorithms. Returns an
  /// error code that can be returned from the main function of a test.
  ///
  static VTKM_CONT_EXPORT int Run()
  {
    return vtkm::cont::testing::Testing::Run(TestAll());
  }
};

#undef ERROR_MESSAGE
#undef ARRAY_SIZE
#undef OFFSET
#undef DIM

}
}
} // namespace vtkm::cont::testing

#endif //vtk_m_cont_testing_TestingDeviceAdapter_h<|MERGE_RESOLUTION|>--- conflicted
+++ resolved
@@ -1175,13 +1175,8 @@
     typedef vtkm::Float32 ValueType;
     vtkm::Id inputKeys[inputLength] =    {0, 0, 0}; // input keys
     ValueType inputValues1[inputLength] = {13.1f, -2.1f, -1.0f}; // input values array1
-<<<<<<< HEAD
 
     vtkm::Id expectedKeys[expectedLength] =   { 0};
-=======
-    vtkm::Id expectedKeys[expectedLength] =   { 0};
-
->>>>>>> 6ea9f08e
     ValueType expectedValues1[expectedLength] = {10.f}; // output values 1
     ValueType expectedValues2[expectedLength] = {3.f}; // output values 2
 
@@ -1216,7 +1211,6 @@
       const vtkm::Id k = keysOut.GetPortalConstControl().Get(i);
       const vtkm::Pair<ValueType, ValueType> v = valuesOutZip.GetPortalConstControl().Get(i);
       VTKM_TEST_ASSERT( expectedKeys[i] == k, "Incorrect reduced key");
-<<<<<<< HEAD
       VTKM_TEST_ASSERT( expectedValues1[i] == v.first, "Incorrect reduced value1");
       VTKM_TEST_ASSERT( expectedValues2[i] == v.second, "Incorrect reduced value2");
     }
@@ -1277,10 +1271,8 @@
       VTKM_TEST_ASSERT( expectedKeys[i] == k, "Incorrect reduced key");
       VTKM_TEST_ASSERT( expectedValues1[i] == v.first, "Incorrect reduced value1");
       VTKM_TEST_ASSERT( expectedValues2[i] == v.second, "Incorrect reduced value2");
-=======
       VTKM_TEST_ASSERT( expectedValues1[i] == v.first, "Incorrect reduced vale");
       VTKM_TEST_ASSERT( expectedValues2[i] == v.second, "Incorrect reduced vale");
->>>>>>> 6ea9f08e
     }
     }
 
