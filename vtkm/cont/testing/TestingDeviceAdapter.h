--- conflicted
+++ resolved
@@ -1170,27 +1170,15 @@
 
     //next test with values in heterogeneous zip
     {
-<<<<<<< HEAD
     const vtkm::Id inputLength = 3;
     const vtkm::Id expectedLength = 1;
     typedef vtkm::Float32 ValueType;
     vtkm::Id inputKeys[inputLength] =    {0, 0, 0}; // input keys
     ValueType inputValues1[inputLength] = {13.1f, -2.1f, -1.0f}; // input values array1
+
     vtkm::Id expectedKeys[expectedLength] =   { 0};
-
     ValueType expectedValues1[expectedLength] = {10.f}; // output values 1
     ValueType expectedValues2[expectedLength] = {3.f}; // output values 2
-=======
-    const vtkm::Id inputLength = 30;
-    const vtkm::Id expectedLength = 10;
-    typedef vtkm::Float32 ValueType;
-    vtkm::Id inputKeys[inputLength] =    {0, 0, 0, 1,1,1,2,2,2,3,3,3,4,4,4,5,5,5,6,6,6,7,7,7,8,8,8,9,9,9}; // input keys
-    ValueType inputValues1[inputLength] = {13.1f, -2.1f, -1.0f, 13.1f, -2.1f, -1.0f, 13.1f, -2.1f, -1.0f, 13.1f, -2.1f, -1.0f, 13.1f, -2.1f, -1.0f, 13.1f, -2.1f, -1.0f, 13.1f, -2.1f, -1.0f, 13.1f, -2.1f, -1.0f, 13.1f, -2.1f, -1.0f, 13.1f, -2.1f, -1.0f}; // input values array1
-    vtkm::Id expectedKeys[expectedLength] =   {0,1,2,3,4,5,6,7,8,9};
-
-    ValueType expectedValues1[expectedLength] = {10.f,10.f,10.f,10.f,10.f,10.f,10.f,10.f,10.f,10.f}; // output values 1
-    ValueType expectedValues2[expectedLength] = {3.f,3.f,3.f,3.f,3.f,3.f,3.f,3.f,3.f,3.f}; // output values 2
->>>>>>> 1f8b0d45
 
     IdArrayHandle keys = MakeArrayHandle(inputKeys, inputLength);
     typedef vtkm::cont::ArrayHandle<ValueType, StorageTag> ValueArrayType;
@@ -1222,13 +1210,67 @@
     {
       const vtkm::Id k = keysOut.GetPortalConstControl().Get(i);
       const vtkm::Pair<ValueType, ValueType> v = valuesOutZip.GetPortalConstControl().Get(i);
-<<<<<<< HEAD
-=======
-      std::cout << expectedValues1[i] << "," << v.first << std::endl;
->>>>>>> 1f8b0d45
       VTKM_TEST_ASSERT( expectedKeys[i] == k, "Incorrect reduced key");
-      VTKM_TEST_ASSERT( expectedValues1[i] == v.first, "Incorrect reduced vale");
-      VTKM_TEST_ASSERT( expectedValues2[i] == v.second, "Incorrect reduced vale");
+      VTKM_TEST_ASSERT( expectedValues1[i] == v.first, "Incorrect reduced value1");
+      VTKM_TEST_ASSERT( expectedValues2[i] == v.second, "Incorrect reduced value2");
+    }
+    }
+
+    //next test with values in heterogeneous zip with diff. keys
+    {
+    const vtkm::Id inputLength = 30;
+    const vtkm::Id expectedLength = 10;
+    typedef vtkm::Float32 ValueType;
+    vtkm::Id inputKeys[inputLength] =    {0,0,0,1,1,1,2,2,2,3,3,3,4,4,4,
+                                          5,5,5,6,6,6,7,7,7,8,8,8,9,9,9}; // input keys
+    ValueType inputValues1[inputLength] = {13.1f, -2.1f, -1.0f,
+                                           13.1f, -2.1f, -1.0f,
+                                           13.1f, -2.1f, -1.0f,
+                                           13.1f, -2.1f, -1.0f,
+                                           13.1f, -2.1f, -1.0f,
+                                           13.1f, -2.1f, -1.0f,
+                                           13.1f, -2.1f, -1.0f,
+                                           13.1f, -2.1f, -1.0f,
+                                           13.1f, -2.1f, -1.0f,
+                                           13.1f, -2.1f, -1.0f}; // input values array1
+    vtkm::Id expectedKeys[expectedLength] =   {0,1,2,3,4,5,6,7,8,9};
+    ValueType expectedValues1[expectedLength] = {10.f,10.f,10.f,10.f,10.f,10.f,10.f,10.f,10.f,10.f}; // output values 1
+    ValueType expectedValues2[expectedLength] = {3.f,3.f,3.f,3.f,3.f,3.f,3.f,3.f,3.f,3.f}; // output values 2
+
+    IdArrayHandle keys = MakeArrayHandle(inputKeys, inputLength);
+    typedef vtkm::cont::ArrayHandle<ValueType, StorageTag> ValueArrayType;
+    ValueArrayType values1 = MakeArrayHandle(inputValues1, inputLength);
+    typedef vtkm::cont::ArrayHandleConstant<ValueType> ConstValueArrayType;
+    ConstValueArrayType constOneArray(1.f, inputLength);
+
+    vtkm::cont::ArrayHandleZip<ValueArrayType, ConstValueArrayType> valuesZip;
+    valuesZip = make_ArrayHandleZip(values1, constOneArray); // values in zip
+
+    IdArrayHandle keysOut;
+    ValueArrayType valuesOut1;
+    ValueArrayType valuesOut2;
+    vtkm::cont::ArrayHandleZip<ValueArrayType, ValueArrayType> valuesOutZip(valuesOut1, valuesOut2);
+
+    Algorithm::ReduceByKey( keys,
+                        valuesZip,
+                        keysOut,
+                        valuesOutZip,
+                        vtkm::internal::Add() );
+
+    VTKM_TEST_ASSERT(keysOut.GetNumberOfValues() == expectedLength,
+                "Got wrong number of output keys");
+
+    VTKM_TEST_ASSERT(valuesOutZip.GetNumberOfValues() == expectedLength,
+                "Got wrong number of output values");
+
+    for(vtkm::Id i=0; i < expectedLength; ++i)
+    {
+      const vtkm::Id k = keysOut.GetPortalConstControl().Get(i);
+      const vtkm::Pair<ValueType, ValueType> v = valuesOutZip.GetPortalConstControl().Get(i);
+      std::cout << "key=" << k << "," << "expectedValues1[i] = " << expectedValues1[i] <<  "," << "computed value1 = " << v.first << std::endl;
+      VTKM_TEST_ASSERT( expectedKeys[i] == k, "Incorrect reduced key");
+      VTKM_TEST_ASSERT( expectedValues1[i] == v.first, "Incorrect reduced value1");
+      VTKM_TEST_ASSERT( expectedValues2[i] == v.second, "Incorrect reduced value2");
     }
     }
 
