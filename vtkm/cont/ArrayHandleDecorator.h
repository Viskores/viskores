--- conflicted
+++ resolved
@@ -27,20 +27,6 @@
 #include <type_traits>
 #include <utility>
 
-<<<<<<< HEAD
-// Some compilers like brigand's integer sequences.
-// Some compilers prefer tao's.
-// Brigand seems to have more support, so we'll use that as default and fallback
-// to tao when brigand fails. With C++14, we'll be able to just use the STL.
-#if !defined(VTKM_CUDA_DEVICE_PASS) &&                                                             \
-  (defined(VTKM_GCC) ||                                                                            \
-   (defined(__apple_build_version__) && (__apple_build_version__ >= 10000000)) ||                  \
-   (defined(VTKM_CLANG) && (__clang_major__ >= 5)))
-#define VTKM_USE_TAO_SEQ
-#endif
-
-=======
->>>>>>> fefea23a
 namespace vtkm
 {
 namespace internal
@@ -371,14 +357,6 @@
 
   using ArrayTupleType = vtkm::Tuple<ArrayTs...>;
 
-<<<<<<< HEAD
-// size_t integral constants that index ArrayTs:
-#ifndef VTKM_USE_TAO_SEQ
-  using IndexList = brigand::make_sequence<brigand::size_t<0>, sizeof...(ArrayTs)>;
-#else  // VTKM_USE_TAO_SEQ
-  using IndexList = tao::seq::make_index_sequence<sizeof...(ArrayTs)>;
-#endif // VTKM_USE_TAO_SEQ
-=======
   // size_t integral constants that index ArrayTs:
   using IndexList = vtkmstd::make_index_sequence<sizeof...(ArrayTs)>;
 
@@ -406,7 +384,6 @@
 
   // true_type/false_type depending on whether the decorator supports Allocate:
   using IsAllocatable = IsDecoratorAllocatable<DecoratorImplT, ArrayList>;
->>>>>>> fefea23a
 
   // Portal lists:
   // NOTE we have to pass the parameter pack here instead of using ArrayList
@@ -457,15 +434,6 @@
     return { impl.CreateFunctor(portals...), impl.CreateInverseFunctor(portals...), numVals };
   }
 
-<<<<<<< HEAD
-#ifndef VTKM_USE_TAO_SEQ
-  // Portal construction methods. These actually create portals.
-  template <template <typename...> class List, typename... Indices>
-  VTKM_CONT static PortalControlType MakePortalControl(const DecoratorImplT& impl,
-                                                       ArrayTupleType& arrays,
-                                                       vtkm::Id numValues,
-                                                       List<Indices...>)
-=======
   // Static dispatch for calling AllocateSourceArrays on supported implementations:
   VTKM_CONT [[noreturn]] static void CallAllocate(std::false_type,
                                                   vtkm::Id,
@@ -473,7 +441,6 @@
                                                   vtkm::CopyFlag,
                                                   vtkm::cont::Token&,
                                                   ArrayTs...)
->>>>>>> fefea23a
   {
     throw vtkm::cont::ErrorBadType("Allocate not supported by this ArrayHandleDecorator.");
   }
@@ -518,73 +485,16 @@
       ReadPortal(BuffersToArray<Indices>(buffers), device, token)...);
   }
 
-<<<<<<< HEAD
-#else  // VTKM_USE_TAO_SEQ
-  // Portal construction methods. These actually create portals.
-  template <template <typename, std::size_t...> class List, std::size_t... Indices>
-  VTKM_CONT static PortalControlType MakePortalControl(const DecoratorImplT& impl,
-                                                       ArrayTupleType& arrays,
-                                                       vtkm::Id numValues,
-                                                       List<std::size_t, Indices...>)
-  {
-    return CreatePortalDecorator<PortalControlType>(
-      numValues, impl, GetPortalControl(vtkmstd::get<Indices>(arrays))...);
-  }
-
-  template <template <typename, std::size_t...> class List, std::size_t... Indices>
-  VTKM_CONT static PortalConstControlType MakePortalConstControl(const DecoratorImplT& impl,
-                                                                 const ArrayTupleType& arrays,
-                                                                 vtkm::Id numValues,
-                                                                 List<std::size_t, Indices...>)
-  {
-    return CreatePortalDecorator<PortalConstControlType>(
-      numValues, impl, GetPortalConstControl(vtkmstd::get<Indices>(arrays))...);
-  }
-
-  template <template <typename, std::size_t...> class List, std::size_t... Indices, typename Device>
-  VTKM_CONT static PortalConstExecutionType<Device> MakePortalInput(const DecoratorImplT& impl,
-                                                                    const ArrayTupleType& arrays,
-                                                                    vtkm::Id numValues,
-                                                                    List<std::size_t, Indices...>,
-                                                                    Device dev)
-  {
-    return CreatePortalDecorator<PortalConstExecutionType<Device>>(
-      numValues, impl, GetPortalInput(vtkmstd::get<Indices>(arrays), dev)...);
-  }
-
-  template <template <typename, std::size_t...> class List, std::size_t... Indices, typename Device>
-  VTKM_CONT static PortalExecutionType<Device> MakePortalInPlace(const DecoratorImplT& impl,
-                                                                 ArrayTupleType& arrays,
-                                                                 vtkm::Id numValues,
-                                                                 List<std::size_t, Indices...>,
-                                                                 Device dev)
-  {
-    return CreatePortalDecorator<PortalExecutionType<Device>>(
-      numValues, impl, GetPortalInPlace(vtkmstd::get<Indices>(arrays), dev)...);
-  }
-
-  template <template <typename, std::size_t...> class List, std::size_t... Indices, typename Device>
-  VTKM_CONT static PortalExecutionType<Device> MakePortalOutput(const DecoratorImplT& impl,
-                                                                ArrayTupleType& arrays,
-                                                                vtkm::Id numValues,
-                                                                List<std::size_t, Indices...>,
-                                                                Device dev)
-=======
   template <std::size_t... Indices>
   VTKM_CONT static void AllocateSourceArrays(vtkm::Id numValues,
                                              vtkm::cont::internal::Buffer* buffers,
                                              vtkm::CopyFlag preserve,
                                              vtkm::cont::Token& token,
                                              vtkmstd::index_sequence<Indices...>)
->>>>>>> fefea23a
   {
     CallAllocate(
       IsAllocatable{}, numValues, buffers, preserve, token, BuffersToArray<Indices>(buffers)...);
   }
-<<<<<<< HEAD
-#endif // VTKM_USE_TAO_SEQ
-=======
->>>>>>> fefea23a
 };
 
 } // end namespace decor
