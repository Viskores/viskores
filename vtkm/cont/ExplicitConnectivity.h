--- conflicted
+++ resolved
@@ -33,13 +33,8 @@
 class ExplicitConnectivity
 {
 public:
-<<<<<<< HEAD
-=======
-typedef vtkm::exec::ExplicitConnectivity<VTKM_DEFAULT_DEVICE_ADAPTER_TAG> ExecObjectType;
-
-public:
-  VTKM_CONT_EXPORT
->>>>>>> 79c705f9
+
+  VTKM_CONT_EXPORT
   ExplicitConnectivity()
   {
     NumShapes = 0;
@@ -105,11 +100,8 @@
   }
 
   /// Second method to add cells -- all at once.
-<<<<<<< HEAD
   /// Copies the data from the vectors, so they can be released.
-=======
-  VTKM_CONT_EXPORT
->>>>>>> 79c705f9
+  VTKM_CONT_EXPORT
   void FillViaCopy(const std::vector<vtkm::Id> &cellTypes,
                    const std::vector<vtkm::Id> &numIndices,
                    const std::vector<vtkm::Id> &connectivity)
@@ -140,7 +132,6 @@
     }
   }
 
-<<<<<<< HEAD
   /// Second method to add cells -- all at once.
   /// Assigns the array handles to the explicit connectivity. This is
   /// the way you can fill the memory from another system without copying
@@ -180,17 +171,7 @@
     obj.NumIndices = NumIndices.PrepareForInput(tag);
     obj.Connectivity = Connectivity.PrepareForInput(tag);
     obj.MapCellToConnectivityIndex = MapCellToConnectivityIndex.PrepareForInput(tag);
-=======
-  template<typename DeviceTag>
-  VTKM_CONT_EXPORT
-  vtkm::exec::ExplicitConnectivity< DeviceTag> PrepareForInput(DeviceTag dt) const
-  {
-    vtkm::exec::ExplicitConnectivity< DeviceTag> obj;
-    obj.Shapes = Shapes.PrepareForInput(dt);
-    obj.NumIndices = NumIndices.PrepareForInput(dt);
-    obj.Connectivity = Connectivity.PrepareForInput(dt);
-    obj.MapCellToConnectivityIndex = MapCellToConnectivityIndex.PrepareForInput(dt);
->>>>>>> 79c705f9
+
     return obj;
   }
 
