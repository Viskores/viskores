--- conflicted
+++ resolved
@@ -75,17 +75,6 @@
   class Locator : public vtkm::exec::ExecutionObjectBase
   {
   public:
-<<<<<<< HEAD
-    using ControlSignature = void(FieldIn<> query,
-                                  WholeArrayIn<> coordIn,
-                                  WholeArrayIn<IdType> pointId,
-                                  WholeArrayIn<IdType> cellLower,
-                                  WholeArrayIn<IdType> cellUpper,
-                                  FieldOut<IdType> neighborId,
-                                  FieldOut<> distance);
-
-    using ExecutionSignature = void(_1, _2, _3, _4, _5, _6, _7);
-=======
     using CoordPortalType = typename vtkm::cont::ArrayHandle<
       vtkm::Vec<T, 3>>::template ExecutionTypes<DeviceAdapter>::PortalConst;
     using IdPortalType = typename vtkm::cont::ArrayHandle<vtkm::Id>::template ExecutionTypes<
@@ -93,7 +82,6 @@
 
     VTKM_CONT
     Locator() = default;
->>>>>>> 26f60a76
 
     VTKM_CONT
     Locator(const vtkm::Vec<T, 3>& _min,
@@ -180,15 +168,9 @@
         }
       }
 
-<<<<<<< HEAD
-      nnId = neareast;
-      nnDis = vtkm::Sqrt(min_distance);
-    }
-=======
       nearestNeighborId = neareast;
       distance = vtkm::Sqrt(min_distance);
     };
->>>>>>> 26f60a76
 
   private:
     vtkm::Vec<T, 3> Min;
@@ -238,14 +220,6 @@
   template <typename DeviceAdapter>
   Locator<DeviceAdapter> PrepareForExecution(DeviceAdapter)
   {
-<<<<<<< HEAD
-    UniformGridSearch uniformGridSearch(Min, Max, Dims);
-
-    vtkm::worklet::DispatcherMapField<UniformGridSearch, DeviceAdapter> searchDispatcher(
-      uniformGridSearch);
-    searchDispatcher.Invoke(
-      queryPoints, coords, PointIds, CellLower, CellUpper, nearestNeighborIds, distances);
-=======
     // TODO: lifetime of coords???
     return Locator<DeviceAdapter>(Min,
                                   Max,
@@ -254,7 +228,6 @@
                                   PointIds.PrepareForInput(DeviceAdapter()),
                                   CellLower.PrepareForInput(DeviceAdapter()),
                                   CellUpper.PrepareForInput(DeviceAdapter()));
->>>>>>> 26f60a76
   }
 
 private:
