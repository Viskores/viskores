##============================================================================
##  Copyright (c) Kitware, Inc.
##  All rights reserved.
##  See LICENSE.txt for details.
##  This software is distributed WITHOUT ANY WARRANTY; without even
##  the implied warranty of MERCHANTABILITY or FITNESS FOR A PARTICULAR
##  PURPOSE.  See the above copyright notice for more information.
##
##  Copyright 2014 National Technology & Engineering Solutions of Sandia, LLC (NTESS).
##  Copyright 2014 UT-Battelle, LLC.
##  Copyright 2014 Los Alamos National Security.
##
##  Under the terms of Contract DE-NA0003525 with NTESS,
##  the U.S. Government retains certain rights in this software.
##
##  Under the terms of Contract DE-AC52-06NA25396 with Los Alamos National
##  Laboratory (LANL), the U.S. Government retains certain rights in
##  this software.
##============================================================================

set(headers
  Algorithm.h
  ArrayCopy.h
  ArrayHandle.h
  ArrayHandleCast.h
  ArrayHandleCartesianProduct.h
  ArrayHandleCompositeVector.h
  ArrayHandleConstant.h
  ArrayHandleCounting.h
  ArrayHandleExtractComponent.h
  ArrayHandleDiscard.h
  ArrayHandleGroupVec.h
  ArrayHandleGroupVecVariable.h
  ArrayHandleImplicit.h
  ArrayHandleIndex.h
  ArrayHandlePermutation.h
  ArrayHandleReverse.h
  ArrayHandleStreaming.h
  ArrayHandleSwizzle.h
  ArrayHandleTransform.h
  ArrayHandleUniformPointCoordinates.h
  ArrayHandleZip.h
  ArrayPortal.h
  ArrayPortalToIterators.h
  ArrayHandleConcatenate.h
  ArrayRangeCompute.h
  ArrayRangeCompute.hxx
  CellLocatorTwoLevelUniformGrid.h
  CellSet.h
  CellSetExplicit.h
  CellSetListTag.h
  CellSetSingleType.h
  CellSetStructured.h
  CellSetPermutation.h
  CoordinateSystem.h
  DataSet.h
  DataSetBuilderExplicit.h
  DataSetBuilderRectilinear.h
  DataSetBuilderUniform.h
  DataSetFieldAdd.h
  DeviceAdapter.h
  DeviceAdapterAlgorithm.h
  DeviceAdapterListTag.h
  DynamicArrayHandle.h
  DynamicCellSet.h
  EnvironmentTracker.h
  Error.h
  ErrorBadAllocation.h
  ErrorBadType.h
  ErrorBadValue.h
  ErrorExecution.h
  ErrorInternal.h
  Field.h
  ImplicitFunctionHandle.h
  MultiBlock.h
  PointLocatorUniformGrid.h
  RuntimeDeviceInformation.h
  RuntimeDeviceTracker.h
  Storage.h
  StorageBasic.h
  StorageImplicit.h
  StorageListTag.h
  Timer.h
  TryExecute.h
  VirtualObjectHandle.h
  )

set(template_sources
  ArrayHandle.hxx
  CellSetExplicit.hxx
  CellSetStructured.hxx
  StorageBasic.hxx
  )

set(sources
  ArrayHandle.cxx
  CellSet.cxx
  CellSetExplicit.cxx
  CellSetStructured.cxx
  CoordinateSystem.cxx
  DataSet.cxx
  DynamicArrayHandle.cxx
  EnvironmentTracker.cxx
  Field.cxx
  internal/SimplePolymorphicContainer.cxx
  MultiBlock.cxx
  internal/ArrayManagerExecutionShareWithControl.cxx
  StorageBasic.cxx
  )

# This list of sources has code that uses devices and so might need to be
# compiled with a device-specific compiler (like CUDA).
set(device_sources
  ArrayRangeCompute.cxx
  CellSetExplicit.cxx
  RuntimeDeviceTracker.cxx
  TryExecute.cxx
  )

#-----------------------------------------------------------------------------
add_subdirectory(internal)
add_subdirectory(arg)

set(backends )
add_subdirectory(serial)
list(APPEND sources $<TARGET_OBJECTS:vtkm_cont_serial>)

add_subdirectory(tbb)
if (VTKm_ENABLE_TBB)
  list(APPEND sources $<TARGET_OBJECTS:vtkm_cont_tbb>)
  list(APPEND backends vtkm::tbb)
endif()

add_subdirectory(cuda)
if (VTKm_ENABLE_CUDA)
  list(APPEND sources $<TARGET_OBJECTS:vtkm_cont_cuda>)
  list(APPEND backends vtkm::cuda)
endif()

<<<<<<< HEAD
vtkm_library( NAME vtkm_cont
              SOURCES ${sources}
              TEMPLATE_SOURCES ${template_sources}
              HEADERS ${headers}
              WRAP_FOR_CUDA ${device_sources}
            )
target_link_libraries(vtkm_cont PUBLIC vtkm_compiler_flags ${backends})
=======
if(VTKm_ENABLE_MPI)
  # This will become a required dependency eventually.
  target_link_libraries(vtkm_cont PUBLIC diy)
endif()

>>>>>>> 08465a66
#-----------------------------------------------------------------------------
add_subdirectory(testing)<|MERGE_RESOLUTION|>--- conflicted
+++ resolved
@@ -137,7 +137,6 @@
   list(APPEND backends vtkm::cuda)
 endif()
 
-<<<<<<< HEAD
 vtkm_library( NAME vtkm_cont
               SOURCES ${sources}
               TEMPLATE_SOURCES ${template_sources}
@@ -145,12 +144,10 @@
               WRAP_FOR_CUDA ${device_sources}
             )
 target_link_libraries(vtkm_cont PUBLIC vtkm_compiler_flags ${backends})
-=======
 if(VTKm_ENABLE_MPI)
   # This will become a required dependency eventually.
   target_link_libraries(vtkm_cont PUBLIC diy)
 endif()
 
->>>>>>> 08465a66
 #-----------------------------------------------------------------------------
 add_subdirectory(testing)