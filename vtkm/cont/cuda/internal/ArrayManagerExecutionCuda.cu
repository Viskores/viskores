--- conflicted
+++ resolved
@@ -86,23 +86,8 @@
   // Attempt to allocate:
   try
   {
-<<<<<<< HEAD
-    char* tmp;
-#ifdef VTKM_USE_UNIFIED_MEMORY
-    int dev;
-    VTKM_CUDA_CALL(cudaGetDevice(&dev));
-    VTKM_CUDA_CALL(cudaMallocManaged(&tmp, numBytes));
-    VTKM_CUDA_CALL(cudaMemAdvise(tmp, numBytes, cudaMemAdviseSetPreferredLocation, dev));
-    VTKM_CUDA_CALL(cudaMemPrefetchAsync(tmp, numBytes, dev, 0));
-    VTKM_CUDA_CALL(cudaStreamSynchronize(0));
-#else
-    VTKM_CUDA_CALL(cudaMalloc(&tmp, numBytes));
-#endif
-
-=======
     // Cast to char* so that the pointer math below will work.
     char* tmp = static_cast<char*>(CudaAllocator::Allocate(static_cast<size_t>(numBytes)));
->>>>>>> bc33e37f
     execArray.Array = tmp;
     execArray.ArrayEnd = tmp + numBytes;
     execArray.ArrayCapacity = tmp + numBytes;
