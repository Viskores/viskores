--- conflicted
+++ resolved
@@ -169,124 +169,9 @@
   VTKM_EXEC_CONT
   vtkm::Id GetNumberOfValues() const { return this->NumberOfValues; }
 
-  //DRP
-  VTKM_SUPPRESS_EXEC_WARNINGS
-  template<typename T1, typename T2>
-  VTKM_EXEC_CONT
-<<<<<<< HEAD
-  inline void CopyRangeInto(const T1 &indices, T2 &vals) const
-  {
-      std::cout<<" WRONG CopyRangeInto()"<<std::endl;
-  }
-
-  //DRP
-  VTKM_SUPPRESS_EXEC_WARNINGS
-  VTKM_EXEC_CONT
-  inline void CopyRangeInto(const vtkm::Vec<vtkm::Id,8> &indices, vtkm::Vec<ValueType,8> &vals) const
-  {
-      //std::cout<<"Inside RIGHT CopyRangeInto()"<<std::endl;
-      vals[0] = *(this->BeginIterator + indices[0]);
-      vals[1] = *(this->BeginIterator + indices[1]);
-      vals[2] = *(this->BeginIterator + indices[2]);
-      vals[3] = *(this->BeginIterator + indices[3]);
-      vals[4] = *(this->BeginIterator + indices[4]);
-      vals[5] = *(this->BeginIterator + indices[5]);
-      vals[6] = *(this->BeginIterator + indices[6]);
-      vals[7] = *(this->BeginIterator + indices[7]);
-  }
-    
-#if 0
-  VTKM_SUPPRESS_EXEC_WARNINGS
-  //  template<vtkm::IdComponent N, vtkm::IdComponent M>  
-  VTKM_EXEC_CONT
-  //  inline void CopyRangeInto(const vtkm::Vec<vtkm::Id, N> &indices, vtkm::Vec<ValueType, M> &vals) const
-  inline void CopyRangeInto(const vtkm::Vec<vtkm::Id,8> &indices, vtkm::Vec<ValueType,8> &vals) const
-  {
-      std::cout<<"Inside CopyRangeInto()"<<std::endl;
-      /*
-      for (int i = 0; i < N; i++)
-          vals[i] = *(this->BeginIterator + indices[i]);
-      */
-  }
-
-  VTKM_SUPPRESS_EXEC_WARNINGS
-  VTKM_EXEC_CONT
-  inline void CopyRangeInto(const vtkm::Vec<vtkm::Id,4> &indices, vtkm::Vec<ValueType,8> &vals) const
-  {
-      std::cout<<"Inside CopyRangeInto()"<<std::endl;
-      /*
-      for (int i = 0; i < N; i++)
-          vals[i] = *(this->BeginIterator + indices[i]);
-      */
-  }
-
-  VTKM_SUPPRESS_EXEC_WARNINGS
-  VTKM_EXEC_CONT
-  inline void CopyRangeInto(const vtkm::Vec<vtkm::Id,4> &indices, vtkm::Vec<double,8> &vals) const
-  {
-      std::cout<<"Inside CopyRangeInto()"<<std::endl;
-      /*
-      for (int i = 0; i < N; i++)
-          vals[i] = *(this->BeginIterator + indices[i]);
-      */
-  }
-#endif
-
-  VTKM_SUPPRESS_EXEC_WARNINGS
-  VTKM_EXEC_CONT
-  //DRP
-  /*  inline*/ ValueType Get(vtkm::Id index) const
-  {
-    return *this->IteratorAt(index);
-  }
-=======
+  VTKM_SUPPRESS_EXEC_WARNINGS
+  VTKM_EXEC_CONT
   ValueType Get(vtkm::Id index) const { return *this->IteratorAt(index); }
->>>>>>> eee7b0cb
-
-  VTKM_SUPPRESS_EXEC_WARNINGS
-  VTKM_EXEC_CONT
-  inline ValueType Get_1(const vtkm::Vec<vtkm::Id,8> &indices) const
-  {
-      std::cout<<"In Get_1()"<<std::endl;
-      //return this->BeginIterator + 0; //indices[0];
-      return *this->IteratorAt(indices[0]);
-  }
-
-  VTKM_SUPPRESS_EXEC_WARNINGS
-  VTKM_EXEC_CONT
-  inline void Get8(const vtkm::Vec<vtkm::Id,8> &indices, vtkm::Vec<ValueType,8> &vals) const
-  {
-  }
-
-  //DRP
-#if 0
-  VTKM_SUPPRESS_EXEC_WARNINGS
-  template <>
-  VTKM_EXEC_CONT
-  inline void Get8(const vtkm::Vec<vtkm::Id,8> &indices, vtkm::Vec<ValueType,8> &vals) const
-  {
-      //std::cout<<"HI THERE"<<std::endl;
-      vals[0] = *(this->BeginIterator + indices[0]);
-      vals[1] = *(this->BeginIterator + indices[1]);
-      vals[2] = *(this->BeginIterator + indices[2]);
-      vals[3] = *(this->BeginIterator + indices[3]);
-      vals[4] = *(this->BeginIterator + indices[4]);
-      vals[5] = *(this->BeginIterator + indices[5]);
-      vals[6] = *(this->BeginIterator + indices[6]);
-      vals[7] = *(this->BeginIterator + indices[7]);
-      
-      /*
-      vals[0] = this->BeginIterator + index;
-      vals[1] = this->BeginIterator + index + 1;
-      vals[2] = this->BeginIterator + index + 2;
-      vals[3] = this->BeginIterator + index + 3;
-      vals[4] = this->BeginIterator + index + 4;
-      vals[5] = this->BeginIterator + index + 5;
-      vals[6] = this->BeginIterator + index + 6;
-      vals[7] = this->BeginIterator + index + 7;
-      */
-  }
-#endif
 
   VTKM_SUPPRESS_EXEC_WARNINGS
   VTKM_EXEC_CONT
@@ -307,8 +192,7 @@
 
   VTKM_SUPPRESS_EXEC_WARNINGS
   VTKM_EXEC_CONT
-  //DRP
-  /*  inline*/ IteratorT IteratorAt(vtkm::Id index) const
+  IteratorT IteratorAt(vtkm::Id index) const
   {
     VTKM_ASSERT(index >= 0);
     VTKM_ASSERT(index < this->GetNumberOfValues());
