--- conflicted
+++ resolved
@@ -335,14 +335,10 @@
     FloatType distances[6];
 
     vtkm::Vec<FloatType, 3> centroid(0., 0., 0.);
-<<<<<<< HEAD
+
     const vtkm::Int32 numIndices = MeshConn->GetCellIndices(cellConn, currentCell);
     //load local cell data
     for (int i = 0; i < numIndices; ++i)
-=======
-    const vtkm::Int32 numIndices = MeshConn.GetCellIndices(cellConn, currentCell);
-    if (numIndices > 0)
->>>>>>> 468f24c6
     {
       //load local cell data
       for (int i = 0; i < numIndices; ++i)
