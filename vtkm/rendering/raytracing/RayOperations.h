--- conflicted
+++ resolved
@@ -162,12 +162,7 @@
     vtkm::UInt8 statusUInt8;
     if (status < 0 || status > 255)
     {
-<<<<<<< HEAD
       throw vtkm::cont::ErrorBadValue("Rays GetStatusCound: invalid status");
-=======
-      throw vtkm::cont::ErrorBadValue("Rays GetStatusCount: invalid status");
-      return 0;
->>>>>>> 68d8aee3
     }
 
     statusUInt8 = static_cast<vtkm::UInt8>(status);
