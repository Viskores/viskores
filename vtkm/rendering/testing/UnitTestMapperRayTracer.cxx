--- conflicted
+++ resolved
@@ -29,7 +29,6 @@
 
 namespace {
 
-<<<<<<< HEAD
 void Set3DView(vtkm::rendering::Camera &camera,
                const vtkm::cont::CoordinateSystem &coords)
 {
@@ -75,23 +74,18 @@
     view.SaveAs(outputFile);
 }
 
-=======
->>>>>>> cac367c0
 void RenderTests()
 {
-    typedef vtkm::rendering::MapperRayTracer<VTKM_DEFAULT_DEVICE_ADAPTER_TAG> M;
-    typedef vtkm::rendering::CanvasRayTracer C;
-    typedef vtkm::rendering::View3D V3;
-    
+
     vtkm::cont::testing::MakeTestDataSet maker;
-    vtkm::rendering::ColorTable colorTable("thermal");    
-    
-    vtkm::rendering::testing::Render<M,C,V3>(maker.Make3DRegularDataSet0(),
-                                             "pointvar", colorTable, "reg3D.pnm");
-    vtkm::rendering::testing::Render<M,C,V3>(maker.Make3DRectilinearDataSet0(),
-                                             "pointvar", colorTable, "rect3D.pnm");
-    vtkm::rendering::testing::Render<M,C,V3>(maker.Make3DExplicitDataSet4(),
-                                             "pointvar", colorTable, "expl3D.pnm");
+
+    //3D tests.
+    Render(maker.Make3DRegularDataSet0(),
+             "pointvar", "thermal", "reg3D.pnm");
+    Render(maker.Make3DRectilinearDataSet0(),
+             "pointvar", "thermal", "rect3D.pnm");
+    Render(maker.Make3DExplicitDataSet4(),
+             "pointvar", "thermal", "expl3D.pnm");
 }
     
 } //namespace
