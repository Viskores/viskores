//============================================================================
//  Copyright (c) Kitware, Inc.
//  All rights reserved.
//  See LICENSE.txt for details.
//  This software is distributed WITHOUT ANY WARRANTY; without even
//  the implied warranty of MERCHANTABILITY or FITNESS FOR A PARTICULAR
//  PURPOSE.  See the above copyright notice for more information.
//
//  Copyright 2015 Sandia Corporation.
//  Copyright 2015 UT-Battelle, LLC.
//  Copyright 2015 Los Alamos National Security.
//
//  Under the terms of Contract DE-AC04-94AL85000 with Sandia Corporation,
//  the U.S. Government retains certain rights in this software.
//
//  Under the terms of Contract DE-AC52-06NA25396 with Los Alamos National
//  Laboratory (LANL), the U.S. Government retains certain rights in
//  this software.
//============================================================================
#include <vtkm/cont/testing/MakeTestDataSet.h>
#include <vtkm/rendering/Window.h>
#include <vtkm/rendering/RenderSurfaceOSMesa.h>
#include <vtkm/rendering/WorldAnnotatorGL.h>
#include <vtkm/rendering/Scene.h>
#include <vtkm/rendering/Plot.h>
#include <vtkm/rendering/SceneRendererGL.h>
#include <vtkm/cont/DeviceAdapter.h>
#include <vtkm/cont/testing/Testing.h>

namespace {

void Set3DView(vtkm::rendering::View &view,
               const vtkm::cont::CoordinateSystem &coords,
               vtkm::Int32 w, vtkm::Int32 h)
{
    vtkm::Float64 coordsBounds[6]; // Xmin,Xmax,Ymin..
    coords.GetBounds(coordsBounds,VTKM_DEFAULT_DEVICE_ADAPTER_TAG());
    //set up a default view  
    vtkm::Vec<vtkm::Float32,3> totalExtent; 
    totalExtent[0] = vtkm::Float32(coordsBounds[1] - coordsBounds[0]); 
    totalExtent[1] = vtkm::Float32(coordsBounds[3] - coordsBounds[2]);
    totalExtent[2] = vtkm::Float32(coordsBounds[5] - coordsBounds[4]);
    vtkm::Float32 mag = vtkm::Magnitude(totalExtent);
    vtkm::Normalize(totalExtent);

    view = vtkm::rendering::View(vtkm::rendering::View::VIEW_3D);
    view.view3d.pos = totalExtent * (mag * 2.f);
    view.view3d.up = vtkm::Vec<vtkm::Float32,3>(0.f, 1.f, 0.f);
    view.view3d.lookAt = totalExtent * (mag * .5f);
    view.view3d.fieldOfView = 60.f;
    view.nearPlane = 1.f;
    view.farPlane = 100.f;
    view.width = w;
    view.height = h;
    /*
    std::cout<<"View3d:  pos: "<<view.view3d.pos<<std::endl;
    std::cout<<"      lookAt: "<<view.view3d.lookAt<<std::endl;
    std::cout<<"          up: "<<view.view3d.up<<std::endl;
    std::cout<<"near/far/fov: "<<view.nearPlane<<"/"<<view.farPlane<<" "<<view.view3d.fieldOfView<<std::endl;
    std::cout<<"         w/h: "<<view.width<<"/"<<view.height<<std::endl;
    */
}

void Set2DView(vtkm::rendering::View &view,
               const vtkm::cont::CoordinateSystem &coords,
               vtkm::Int32 w, vtkm::Int32 h)
{
    vtkm::Float64 coordsBounds[6]; // Xmin,Xmax,Ymin..
    coords.GetBounds(coordsBounds,VTKM_DEFAULT_DEVICE_ADAPTER_TAG());
    //set up a default view  
    vtkm::Vec<vtkm::Float32,3> totalExtent; 
    totalExtent[0] = vtkm::Float32(coordsBounds[1] - coordsBounds[0]); 
    totalExtent[1] = vtkm::Float32(coordsBounds[3] - coordsBounds[2]);
    totalExtent[2] = vtkm::Float32(coordsBounds[5] - coordsBounds[4]);
    vtkm::Float32 mag = vtkm::Magnitude(totalExtent);
    vtkm::Normalize(totalExtent);

    view = vtkm::rendering::View(vtkm::rendering::View::VIEW_2D);
    vtkm::Float32 off = 0.5f;
    view.view2d.left = static_cast<vtkm::Float32>(coordsBounds[0]) - off;
    view.view2d.right = static_cast<vtkm::Float32>(coordsBounds[1]) + off;
    view.view2d.bottom = static_cast<vtkm::Float32>(coordsBounds[2]) - off;
    view.view2d.top = static_cast<vtkm::Float32>(coordsBounds[3]) + off;
    view.nearPlane = 1.f;
    view.farPlane = 100.f;
    view.width = w;
    view.height = h;
    
    /*
    std::cout<<"View2d:  l/r: "<<view.view2d.left<<" "<<view.view2d.right<<std::endl;
    std::cout<<"View2d:  b/t: "<<view.view2d.bottom<<" "<<view.view2d.top<<std::endl;
    std::cout<<"    near/far: "<<view.nearPlane<<"/"<<view.farPlane<<std::endl;
    std::cout<<"         w/h: "<<view.width<<"/"<<view.height<<std::endl;
    */
}    

void Render3D(const vtkm::cont::DataSet &ds,
              const std::string &fieldNm,
              const std::string &ctName,
              const std::string &outputFile)
{
    const vtkm::Int32 W = 512, H = 512;
    const vtkm::cont::CoordinateSystem coords = ds.GetCoordinateSystem();
    vtkm::rendering::SceneRendererGL<VTKM_DEFAULT_DEVICE_ADAPTER_TAG> sceneRenderer;
    
    vtkm::rendering::View view;
    Set3DView(view, coords, W, H);

    vtkm::rendering::Scene3D scene;
    vtkm::rendering::Color bg(0.2f, 0.2f, 0.2f, 1.0f);
    vtkm::rendering::RenderSurfaceOSMesa surface(W,H,bg);

    scene.plots.push_back(vtkm::rendering::Plot(ds.GetCellSet(),
                                                ds.GetCoordinateSystem(),
                                                ds.GetField(fieldNm),
                                                vtkm::rendering::ColorTable(ctName)));

    //TODO: W/H in window.  bg in window (window sets surface/renderer).
    vtkm::rendering::Window<vtkm::rendering::Scene3D,
                            vtkm::rendering::SceneRendererGL<VTKM_DEFAULT_DEVICE_ADAPTER_TAG>,
                            vtkm::rendering::RenderSurfaceOSMesa>
        w(scene, sceneRenderer, surface, view, bg);
    
    w.Initialize();
    w.Paint();
    w.SaveAs(outputFile);
}

void Render2D(const vtkm::cont::DataSet &ds,
              const std::string &fieldNm,
              const std::string &ctName,
              const std::string &outputFile)
{
    const vtkm::Int32 W = 512, H = 512;    
    const vtkm::cont::CoordinateSystem coords = ds.GetCoordinateSystem();
    vtkm::rendering::SceneRendererGL<VTKM_DEFAULT_DEVICE_ADAPTER_TAG> sceneRenderer;

    vtkm::rendering::View view;    
    Set2DView(view, coords, W, H);
    
<<<<<<< HEAD
    vtkm::rendering::Scene2D scene;
    vtkm::rendering::Color bg(0.2f, 0.2f, 0.2f, 1.0f);
    vtkm::rendering::RenderSurfaceOSMesa surface(W,H,bg);

    scene.plots.push_back(vtkm::rendering::Plot(ds.GetCellSet(),
                                                ds.GetCoordinateSystem(),
                                                ds.GetField(fieldNm),
                                                vtkm::rendering::ColorTable(ctName)));

    vtkm::rendering::Window<vtkm::rendering::Scene2D,
                            vtkm::rendering::SceneRendererGL<VTKM_DEFAULT_DEVICE_ADAPTER_TAG>,
                            vtkm::rendering::RenderSurfaceOSMesa>
        w(scene, sceneRenderer, surface, view, bg);
    
    w.Initialize();
    w.Paint();
    w.SaveAs(outputFile);
=======
     vtkm::rendering::SceneRendererGL<VTKM_DEFAULT_DEVICE_ADAPTER_TAG> sceneRenderer;
     vtkm::rendering::View3D &view = sceneRenderer.GetView();

     vtkm::Float64 coordsBounds[6]; // Xmin,Xmax,Ymin..
     coords.GetBounds(coordsBounds,VTKM_DEFAULT_DEVICE_ADAPTER_TAG());
     //set up a default view  
     vtkm::Vec<vtkm::Float32,3> totalExtent; 
     totalExtent[0] = vtkm::Float32(coordsBounds[1] - coordsBounds[0]); 
     totalExtent[1] = vtkm::Float32(coordsBounds[3] - coordsBounds[2]);
     totalExtent[2] = vtkm::Float32(coordsBounds[5] - coordsBounds[4]);
     vtkm::Float32 mag = vtkm::Magnitude(totalExtent);
     std::cout<<"Magnitude "<<mag<<std::endl;
     vtkm::Normalize(totalExtent);
     vtkm::Vec<vtkm::Float32,3> lookAt = totalExtent * (mag * .5f);
     view.LookAt = totalExtent * (mag * .5f);
     vtkm::Vec<vtkm::Float32,3> up;
     up[0] = 0.f;
     up[1] = 1.f; 
     up[2] = 0.f;
     view.Up = up;
     view.NearPlane = 1.f;
     view.FarPlane = 100.f;
     view.FieldOfView = 60.f;
     view.Height = 500;
     view.Width = 500;
     view.Position = totalExtent * (mag * 2.f);
     vtkm::rendering::ColorTable colorTable("thermal");
     sceneRenderer.SetActiveColorTable(colorTable);

     sceneRenderer.SetView(view);

     vtkm::cont::DataSet expDS = maker.Make3DExplicitDataSet4();
     vtkm::cont::DataSet rectDS = maker.Make3DRectilinearDataSet0();

     //New way.
     vtkm::rendering::Scene3D scene;
     vtkm::rendering::Color bg(0.2f, 0.2f, 0.2f, 1.0f);
     vtkm::rendering::RenderSurfaceOSMesa surface(512,512,bg);
     scene.plots.push_back(vtkm::rendering::Plot(regularGrid.GetCellSet(),
                                                 regularGrid.GetCoordinateSystem(),
                                                 regularGrid.GetField("pointvar"),
                                                 colorTable));
     scene.plots.push_back(vtkm::rendering::Plot(expDS.GetCellSet(),
                                                 expDS.GetCoordinateSystem(),
                                                 expDS.GetField("pointvar"),
                                                 colorTable));
/*
     scene.plots.push_back(vtkm::rendering::Plot(rectDS.GetCellSet(),
                                                 rectDS.GetCoordinateSystem(),
                                                 rectDS.GetField("pointvar"),
                                                 colorTable));
*/

     vtkm::rendering::Window3D<vtkm::rendering::SceneRendererGL<VTKM_DEFAULT_DEVICE_ADAPTER_TAG>,
                               vtkm::rendering::RenderSurfaceOSMesa,
                               vtkm::rendering::WorldAnnotatorGL>
         w(scene, sceneRenderer, surface, bg);

     w.Initialize();
     w.Paint();
     w.SaveAs("output.pnm");
  } 
>>>>>>> feff17bf
}

void RenderTests()
{
    vtkm::cont::testing::MakeTestDataSet maker;

    //3D tests.
    Render3D(maker.Make3DRegularDataSet0(),
             "pointvar", "thermal", "reg3D.pnm");
    Render3D(maker.Make3DRectilinearDataSet0(),
             "pointvar", "thermal", "rect3D.pnm");
    Render3D(maker.Make3DExplicitDataSet4(),
             "pointvar", "thermal", "expl3D.pnm");

    //2D tests.
    Render2D(maker.Make2DRectilinearDataSet0(),
             "pointvar", "thermal", "rect2D.pnm");
}
} //namespace

int UnitTestSceneRendererOSMesa(int, char *[])
{
    return vtkm::cont::testing::Testing::Run(RenderTests);
}<|MERGE_RESOLUTION|>--- conflicted
+++ resolved
@@ -116,9 +116,9 @@
                                                 vtkm::rendering::ColorTable(ctName)));
 
     //TODO: W/H in window.  bg in window (window sets surface/renderer).
-    vtkm::rendering::Window<vtkm::rendering::Scene3D,
-                            vtkm::rendering::SceneRendererGL<VTKM_DEFAULT_DEVICE_ADAPTER_TAG>,
-                            vtkm::rendering::RenderSurfaceOSMesa>
+    vtkm::rendering::Window3D<vtkm::rendering::SceneRendererGL<VTKM_DEFAULT_DEVICE_ADAPTER_TAG>,
+                              vtkm::rendering::RenderSurfaceOSMesa,
+                              vtkm::rendering::WorldAnnotatorGL>
         w(scene, sceneRenderer, surface, view, bg);
     
     w.Initialize();
@@ -138,7 +138,6 @@
     vtkm::rendering::View view;    
     Set2DView(view, coords, W, H);
     
-<<<<<<< HEAD
     vtkm::rendering::Scene2D scene;
     vtkm::rendering::Color bg(0.2f, 0.2f, 0.2f, 1.0f);
     vtkm::rendering::RenderSurfaceOSMesa surface(W,H,bg);
@@ -147,79 +146,14 @@
                                                 ds.GetCoordinateSystem(),
                                                 ds.GetField(fieldNm),
                                                 vtkm::rendering::ColorTable(ctName)));
-
-    vtkm::rendering::Window<vtkm::rendering::Scene2D,
-                            vtkm::rendering::SceneRendererGL<VTKM_DEFAULT_DEVICE_ADAPTER_TAG>,
-                            vtkm::rendering::RenderSurfaceOSMesa>
+    vtkm::rendering::Window2D<vtkm::rendering::SceneRendererGL<VTKM_DEFAULT_DEVICE_ADAPTER_TAG>,
+                              vtkm::rendering::RenderSurfaceOSMesa>
         w(scene, sceneRenderer, surface, view, bg);
     
     w.Initialize();
     w.Paint();
     w.SaveAs(outputFile);
-=======
-     vtkm::rendering::SceneRendererGL<VTKM_DEFAULT_DEVICE_ADAPTER_TAG> sceneRenderer;
-     vtkm::rendering::View3D &view = sceneRenderer.GetView();
 
-     vtkm::Float64 coordsBounds[6]; // Xmin,Xmax,Ymin..
-     coords.GetBounds(coordsBounds,VTKM_DEFAULT_DEVICE_ADAPTER_TAG());
-     //set up a default view  
-     vtkm::Vec<vtkm::Float32,3> totalExtent; 
-     totalExtent[0] = vtkm::Float32(coordsBounds[1] - coordsBounds[0]); 
-     totalExtent[1] = vtkm::Float32(coordsBounds[3] - coordsBounds[2]);
-     totalExtent[2] = vtkm::Float32(coordsBounds[5] - coordsBounds[4]);
-     vtkm::Float32 mag = vtkm::Magnitude(totalExtent);
-     std::cout<<"Magnitude "<<mag<<std::endl;
-     vtkm::Normalize(totalExtent);
-     vtkm::Vec<vtkm::Float32,3> lookAt = totalExtent * (mag * .5f);
-     view.LookAt = totalExtent * (mag * .5f);
-     vtkm::Vec<vtkm::Float32,3> up;
-     up[0] = 0.f;
-     up[1] = 1.f; 
-     up[2] = 0.f;
-     view.Up = up;
-     view.NearPlane = 1.f;
-     view.FarPlane = 100.f;
-     view.FieldOfView = 60.f;
-     view.Height = 500;
-     view.Width = 500;
-     view.Position = totalExtent * (mag * 2.f);
-     vtkm::rendering::ColorTable colorTable("thermal");
-     sceneRenderer.SetActiveColorTable(colorTable);
-
-     sceneRenderer.SetView(view);
-
-     vtkm::cont::DataSet expDS = maker.Make3DExplicitDataSet4();
-     vtkm::cont::DataSet rectDS = maker.Make3DRectilinearDataSet0();
-
-     //New way.
-     vtkm::rendering::Scene3D scene;
-     vtkm::rendering::Color bg(0.2f, 0.2f, 0.2f, 1.0f);
-     vtkm::rendering::RenderSurfaceOSMesa surface(512,512,bg);
-     scene.plots.push_back(vtkm::rendering::Plot(regularGrid.GetCellSet(),
-                                                 regularGrid.GetCoordinateSystem(),
-                                                 regularGrid.GetField("pointvar"),
-                                                 colorTable));
-     scene.plots.push_back(vtkm::rendering::Plot(expDS.GetCellSet(),
-                                                 expDS.GetCoordinateSystem(),
-                                                 expDS.GetField("pointvar"),
-                                                 colorTable));
-/*
-     scene.plots.push_back(vtkm::rendering::Plot(rectDS.GetCellSet(),
-                                                 rectDS.GetCoordinateSystem(),
-                                                 rectDS.GetField("pointvar"),
-                                                 colorTable));
-*/
-
-     vtkm::rendering::Window3D<vtkm::rendering::SceneRendererGL<VTKM_DEFAULT_DEVICE_ADAPTER_TAG>,
-                               vtkm::rendering::RenderSurfaceOSMesa,
-                               vtkm::rendering::WorldAnnotatorGL>
-         w(scene, sceneRenderer, surface, bg);
-
-     w.Initialize();
-     w.Paint();
-     w.SaveAs("output.pnm");
-  } 
->>>>>>> feff17bf
 }
 
 void RenderTests()
