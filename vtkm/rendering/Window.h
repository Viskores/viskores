--- conflicted
+++ resolved
@@ -26,13 +26,10 @@
 #include <vtkm/rendering/AxisAnnotation2D.h>
 #include <vtkm/rendering/Color.h>
 #include <vtkm/rendering/ColorBarAnnotation.h>
-<<<<<<< HEAD
 #include <vtkm/rendering/TextAnnotation.h>
-=======
 #include <vtkm/rendering/Scene.h>
 #include <vtkm/rendering/SceneRenderer.h>
 #include <vtkm/rendering/View.h>
->>>>>>> b9911404
 
 namespace vtkm {
 namespace rendering {
@@ -108,7 +105,7 @@
   vtkm::rendering::AxisAnnotation3D XAxisAnnotation;
   vtkm::rendering::AxisAnnotation3D YAxisAnnotation;
   vtkm::rendering::AxisAnnotation3D ZAxisAnnotation;
-  ColorBarAnnotation ColorBarAnnotation;
+  vtkm::rendering::ColorBarAnnotation ColorBarAnnotation;
 
   VTKM_CONT_EXPORT
   Window3D(const vtkm::rendering::Scene3D &scene,
@@ -142,86 +139,10 @@
   {
     if (this->Scene.Plots.size() > 0)
     {
-<<<<<<< HEAD
-        vtkm::Float64 *bnd = scene.GetSpatialBounds();
-        vtkm::Float64 xmin = bnd[0], xmax = bnd[1];
-        vtkm::Float64 ymin = bnd[2], ymax = bnd[3];
-        vtkm::Float64 zmin = bnd[4], zmax = bnd[5];
-        vtkm::Float64 dx = xmax-xmin, dy = ymax-ymin, dz = zmax-zmin;
-        vtkm::Float64 size = vtkm::Sqrt(dx*dx + dy*dy + dz*dz);
-
-        bbox.SetColor(Color(.5f,.5f,.5f));
-        bbox.SetExtents(scene.GetSpatialBounds());
-        bbox.Render(this->view, this->worldAnnotator);
-
-        bool xtest = this->view.View3d.LookAt[0] > this->view.View3d.Position[0];
-        bool ytest = this->view.View3d.LookAt[1] > this->view.View3d.Position[1];
-        bool ztest = this->view.View3d.LookAt[2] > this->view.View3d.Position[2];
-
-        const bool outsideedges = true; // if false, do closesttriad
-        if (outsideedges)
-        {
-            xtest = !xtest;
-            //ytest = !ytest;
-        }
-
-        vtkm::Float64 xrel = vtkm::Abs(dx) / size;
-        vtkm::Float64 yrel = vtkm::Abs(dy) / size;
-        vtkm::Float64 zrel = vtkm::Abs(dz) / size;
-
-        xaxis.SetAxis(0);
-        xaxis.SetColor(Color(1,1,1));
-        xaxis.SetTickInvert(xtest,ytest,ztest);
-        xaxis.SetWorldPosition(xmin,
-                               ytest ? ymin : ymax,
-                               ztest ? zmin : zmax,
-                               xmax,
-                               ytest ? ymin : ymax,
-                               ztest ? zmin : zmax);
-        xaxis.SetRange(xmin, xmax);
-        xaxis.SetMajorTickSize(size / 40.f, 0);
-        xaxis.SetMinorTickSize(size / 80.f, 0);
-        xaxis.SetLabelFontOffset(vtkm::Float32(size / 15.f));
-        xaxis.SetMoreOrLessTickAdjustment(xrel < .3 ? -1 : 0);
-        xaxis.Render(this->view, this->worldAnnotator, this->surface);
-
-        yaxis.SetAxis(1);
-        yaxis.SetColor(Color(1,1,1));
-        yaxis.SetTickInvert(xtest,ytest,ztest);
-        yaxis.SetWorldPosition(xtest ? xmin : xmax,
-                               ymin,
-                               ztest ? zmin : zmax,
-                               xtest ? xmin : xmax,
-                               ymax,
-                               ztest ? zmin : zmax);
-        yaxis.SetRange(ymin, ymax);
-        yaxis.SetMajorTickSize(size / 40.f, 0);
-        yaxis.SetMinorTickSize(size / 80.f, 0);
-        yaxis.SetLabelFontOffset(vtkm::Float32(size / 15.f));
-        yaxis.SetMoreOrLessTickAdjustment(yrel < .3 ? -1 : 0);
-        yaxis.Render(this->view, this->worldAnnotator, this->surface);
-
-        zaxis.SetAxis(2);
-        zaxis.SetColor(Color(1,1,1));
-        zaxis.SetTickInvert(xtest,ytest,ztest);
-        zaxis.SetWorldPosition(xtest ? xmin : xmax,
-                               ytest ? ymin : ymax,
-                               zmin,
-                               xtest ? xmin : xmax,
-                               ytest ? ymin : ymax,
-                               zmax);
-        zaxis.SetRange(zmin, zmax);
-        zaxis.SetMajorTickSize(size / 40.f, 0);
-        zaxis.SetMinorTickSize(size / 80.f, 0);
-        zaxis.SetLabelFontOffset(vtkm::Float32(size / 15.f));
-        zaxis.SetMoreOrLessTickAdjustment(zrel < .3 ? -1 : 0);
-        zaxis.Render(this->view, this->worldAnnotator, this->surface);
-=======
-      //this->ColorBarAnnotation.SetAxisColor(eavlColor::white);
+      //this->ColorBarAnnotation.SetAxisColor(vtkm::rendering::Color(1,1,1));
       this->ColorBarAnnotation.SetRange(this->Scene.Plots[0].ScalarRange, 5);
       this->ColorBarAnnotation.SetColorTable(this->Scene.Plots[0].ColorTable);
       this->ColorBarAnnotation.Render(this->View, this->WorldAnnotator, this->Surface);
->>>>>>> b9911404
     }
   }
 
@@ -231,7 +152,7 @@
     vtkm::Bounds bounds = this->Scene.GetSpatialBounds();
     vtkm::Float64 xmin = bounds.X.Min, xmax = bounds.X.Max;
     vtkm::Float64 ymin = bounds.Y.Min, ymax = bounds.Y.Max;
-    vtkm::Float64 zmin = bounds.Z.Min, zmax = bounds.Y.Max;
+    vtkm::Float64 zmin = bounds.Z.Min, zmax = bounds.Z.Max;
     vtkm::Float64 dx = xmax-xmin, dy = ymax-ymin, dz = zmax-zmin;
     vtkm::Float64 size = vtkm::Sqrt(dx*dx + dy*dy + dz*dz);
 
@@ -239,8 +160,16 @@
     this->BoxAnnotation.SetExtents(this->Scene.GetSpatialBounds());
     this->BoxAnnotation.Render(this->View, this->WorldAnnotator);
 
-    ///\todo: set x/y/ztest based on view
-    bool xtest=true, ytest=false, ztest=false;
+    bool xtest = this->View.View3d.LookAt[0] > this->View.View3d.Position[0];
+    bool ytest = this->View.View3d.LookAt[1] > this->View.View3d.Position[1];
+    bool ztest = this->View.View3d.LookAt[2] > this->View.View3d.Position[2];
+
+    const bool outsideedges = true; // if false, do closesttriad
+    if (outsideedges)
+    {
+      xtest = !xtest;
+      //ytest = !ytest;
+    }
 
     vtkm::Float64 xrel = vtkm::Abs(dx) / size;
     vtkm::Float64 yrel = vtkm::Abs(dy) / size;
@@ -258,11 +187,11 @@
     this->XAxisAnnotation.SetRange(xmin, xmax);
     this->XAxisAnnotation.SetMajorTickSize(size / 40.f, 0);
     this->XAxisAnnotation.SetMinorTickSize(size / 80.f, 0);
-    this->XAxisAnnotation.SetLabelFontScale(size / 30.);
+    this->XAxisAnnotation.SetLabelFontOffset(vtkm::Float32(size / 15.f));
     this->XAxisAnnotation.SetMoreOrLessTickAdjustment(xrel < .3 ? -1 : 0);
-    this->XAxisAnnotation.Render(this->View, this->WorldAnnotator);
-
-    this->YAxisAnnotation.SetAxis(0);
+    this->XAxisAnnotation.Render(this->View, this->WorldAnnotator, this->Surface);
+
+    this->YAxisAnnotation.SetAxis(1);
     this->YAxisAnnotation.SetColor(Color(1,1,1));
     this->YAxisAnnotation.SetTickInvert(xtest,ytest,ztest);
     this->YAxisAnnotation.SetWorldPosition(xtest ? xmin : xmax,
@@ -274,11 +203,11 @@
     this->YAxisAnnotation.SetRange(ymin, ymax);
     this->YAxisAnnotation.SetMajorTickSize(size / 40.f, 0);
     this->YAxisAnnotation.SetMinorTickSize(size / 80.f, 0);
-    this->YAxisAnnotation.SetLabelFontScale(size / 30.);
+    this->YAxisAnnotation.SetLabelFontOffset(vtkm::Float32(size / 15.f));
     this->YAxisAnnotation.SetMoreOrLessTickAdjustment(yrel < .3 ? -1 : 0);
-    this->YAxisAnnotation.Render(this->View, this->WorldAnnotator);
-
-    this->ZAxisAnnotation.SetAxis(0);
+    this->YAxisAnnotation.Render(this->View, this->WorldAnnotator, this->Surface);
+
+    this->ZAxisAnnotation.SetAxis(2);
     this->ZAxisAnnotation.SetColor(Color(1,1,1));
     this->ZAxisAnnotation.SetTickInvert(xtest,ytest,ztest);
     this->ZAxisAnnotation.SetWorldPosition(xtest ? xmin : xmax,
@@ -290,9 +219,9 @@
     this->ZAxisAnnotation.SetRange(zmin, zmax);
     this->ZAxisAnnotation.SetMajorTickSize(size / 40.f, 0);
     this->ZAxisAnnotation.SetMinorTickSize(size / 80.f, 0);
-    this->ZAxisAnnotation.SetLabelFontScale(size / 30.);
+    this->ZAxisAnnotation.SetLabelFontOffset(vtkm::Float32(size / 15.f));
     this->ZAxisAnnotation.SetMoreOrLessTickAdjustment(zrel < .3 ? -1 : 0);
-    this->ZAxisAnnotation.Render(this->View, this->WorldAnnotator);
+    this->ZAxisAnnotation.Render(this->View, this->WorldAnnotator, this->Surface);
   }
 };
 
@@ -305,9 +234,9 @@
 public:
   vtkm::rendering::Scene2D Scene;
   // 2D-specific annotations
-  AxisAnnotation2D HorizontalAxisAnnotation;
-  AxisAnnotation2D VerticalAxisAnnotation;
-  ColorBarAnnotation ColorBarAnnotation;
+  vtkm::rendering::AxisAnnotation2D HorizontalAxisAnnotation;
+  vtkm::rendering::AxisAnnotation2D VerticalAxisAnnotation;
+  vtkm::rendering::ColorBarAnnotation ColorBarAnnotation;
 
   VTKM_CONT_EXPORT
   Window2D(const vtkm::rendering::Scene2D &scene,
@@ -354,8 +283,8 @@
                                                         this->View.View2d.Right);
     this->HorizontalAxisAnnotation.SetMajorTickSize(0, .05, 1.0);
     this->HorizontalAxisAnnotation.SetMinorTickSize(0, .02, 1.0);
-    //this->HorizontalAxisAnnotation.SetLabelAlignment(eavlTextAnnotation::HCenter,
-    //                         eavlTextAnnotation::Top);
+    this->HorizontalAxisAnnotation.SetLabelAlignment(TextAnnotation::HCenter,
+                                                     TextAnnotation::Top);
     this->HorizontalAxisAnnotation.Render(
           this->View, this->WorldAnnotator, this->Surface);
 
@@ -369,53 +298,20 @@
                                                       this->View.View2d.Top);
     this->VerticalAxisAnnotation.SetMajorTickSize(.05 / windowaspect, 0, 1.0);
     this->VerticalAxisAnnotation.SetMinorTickSize(.02 / windowaspect, 0, 1.0);
-    //this->VerticalAxisAnnotation.SetLabelAlignment(eavlTextAnnotation::Right,
-    //                         eavlTextAnnotation::VCenter);
+    this->VerticalAxisAnnotation.SetLabelAlignment(TextAnnotation::Right,
+                                                   TextAnnotation::VCenter);
     this->VerticalAxisAnnotation.Render(
           this->View, this->WorldAnnotator, this->Surface);
 
     if (this->Scene.Plots.size() > 0)
     {
-<<<<<<< HEAD
-        vtkm::Float32 vl, vr, vt, vb;
-        this->view.GetRealViewport(vl,vr,vb,vt);
-
-        haxis.SetColor(Color(1,1,1));
-        haxis.SetScreenPosition(vl,vb, vr,vb);
-        haxis.SetRangeForAutoTicks(this->view.View2d.Left, this->view.View2d.Right);
-        haxis.SetMajorTickSize(0, .05, 1.0);
-        haxis.SetMinorTickSize(0, .02, 1.0);
-        haxis.SetLabelAlignment(TextAnnotation::HCenter,
-                                TextAnnotation::Top);
-        haxis.Render(this->view, this->worldAnnotator, this->surface);
-
-        vtkm::Float32 windowaspect = vtkm::Float32(this->view.Width) / vtkm::Float32(this->view.Height);
-
-        vaxis.SetColor(Color(1,1,1));
-        vaxis.SetScreenPosition(vl,vb, vl,vt);
-        vaxis.SetRangeForAutoTicks(this->view.View2d.Bottom, this->view.View2d.Top);
-        vaxis.SetMajorTickSize(.05 / windowaspect, 0, 1.0);
-        vaxis.SetMinorTickSize(.02 / windowaspect, 0, 1.0);
-        vaxis.SetLabelAlignment(TextAnnotation::Right,
-                                TextAnnotation::VCenter);
-        vaxis.Render(this->view, this->worldAnnotator, this->surface);
-
-        if (scene.plots.size() > 0)
-        {
-            //colorbar.SetAxisColor(eavlColor::white);
-            colorbar.SetRange(scene.plots[0].scalarBounds[0], scene.plots[0].scalarBounds[1], 5);
-            colorbar.SetColorTable(scene.plots[0].colorTable);
-            colorbar.Render(this->view, this->worldAnnotator, this->surface);
-        }
-=======
-      //this->ColorBarAnnotation.SetAxisColor(eavlColor::white);
-      this->ColorBarAnnotation.SetRange(this->Scene.Plots[0].ScalarRange[0],
-                                        this->Scene.Plots[0].ScalarRange[1],
+      //this->ColorBarAnnotation.SetAxisColor(vtkm::rendering::Color(1,1,1));
+      this->ColorBarAnnotation.SetRange(this->Scene.Plots[0].ScalarRange.Min,
+                                        this->Scene.Plots[0].ScalarRange.Max,
                                         5);
       this->ColorBarAnnotation.SetColorTable(this->Scene.Plots[0].ColorTable);
       this->ColorBarAnnotation.Render(
             this->View, this->WorldAnnotator, this->Surface);
->>>>>>> b9911404
     }
   }
 };
