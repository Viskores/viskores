//============================================================================
//  Copyright (c) Kitware, Inc.
//  All rights reserved.
//  See LICENSE.txt for details.
//
//  This software is distributed WITHOUT ANY WARRANTY; without even
//  the implied warranty of MERCHANTABILITY or FITNESS FOR A PARTICULAR
//  PURPOSE.  See the above copyright notice for more information.
//============================================================================
#ifndef vtk_m_exec_AtomicArrayExecutionObject_h
#define vtk_m_exec_AtomicArrayExecutionObject_h

#include <vtkm/Atomic.h>
#include <vtkm/List.h>
#include <vtkm/cont/ArrayHandle.h>
#include <vtkm/cont/DeviceAdapter.h>

#include <type_traits>

namespace vtkm
{
namespace exec
{

namespace detail
{
// Clang-7 as host compiler under nvcc returns types from std::make_unsigned
// that are not compatible with the vtkm::Atomic API, so we define our own
// mapping. This must exist for every entry in vtkm::cont::AtomicArrayTypeList.
template <typename>
struct MakeUnsigned;
template <>
struct MakeUnsigned<vtkm::UInt32>
{
  using type = vtkm::UInt32;
};
template <>
struct MakeUnsigned<vtkm::Int32>
{
  using type = vtkm::UInt32;
};
template <>
struct MakeUnsigned<vtkm::UInt64>
{
  using type = vtkm::UInt64;
};
template <>
struct MakeUnsigned<vtkm::Int64>
{
  using type = vtkm::UInt64;
};
template <>
struct MakeUnsigned<vtkm::Float32>
{
  using type = vtkm::Float32;
};
template <>
struct MakeUnsigned<vtkm::Float64>
{
  using type = vtkm::Float64;
};
}

template <typename T, typename... MaybeDevice>
class AtomicArrayExecutionObject;

template <typename T, typename Device>
class VTKM_DEPRECATED(1.6, "AtomicArrayExecutionObject no longer uses Device template parameter.")
  AtomicArrayExecutionObject<T, Device> : public AtomicArrayExecutionObject<T>
{
  using Superclass = AtomicArrayExecutionObject<T>;

public:
  AtomicArrayExecutionObject() = default;

  // This constructor is deprecated in VTK-m 1.6.
  VTKM_DEPRECATED(1.6, "AtomicArrayExecutionObject no longer uses Device template parameter.")
  AtomicArrayExecutionObject(vtkm::cont::ArrayHandle<T> handle)
    : Superclass(handle, Device{})
  {
  }

  VTKM_DEPRECATED(1.6, "AtomicArrayExecutionObject no longer uses Device template parameter.")
  AtomicArrayExecutionObject(vtkm::cont::ArrayHandle<T> handle, vtkm::cont::Token& token)
    : Superclass(handle, Device{}, token)
  {
  }

  // How does this even work?
  template <typename PortalType>
#ifndef VTKM_MSVC
  // Some versions of visual studio seem to have a bug that causes an error with the
  // deprecated attribute at this location.
  VTKM_DEPRECATED(1.6, "AtomicArrayExecutionObject no longer uses Device template parameter.")
#endif
    AtomicArrayExecutionObject(const PortalType& portal)
    : Superclass(portal)
  {
  }
};

template <typename T>
class AtomicArrayExecutionObject<T>
{
  // Checks if PortalType has a GetIteratorBegin() method that returns a
  // pointer.
  template <typename PortalType,
            typename PointerType = decltype(std::declval<PortalType>().GetIteratorBegin())>
  struct HasPointerAccess : public std::is_pointer<PointerType>
  {
  };

public:
  using ValueType = T;

  AtomicArrayExecutionObject() = default;

  // This constructor is deprecated in VTK-m 1.6.
  VTKM_CONT VTKM_DEPRECATED(1.6, "AtomicArrayExecutionObject constructor needs token.")
    AtomicArrayExecutionObject(vtkm::cont::ArrayHandle<T> handle,
                               vtkm::cont::DeviceAdapterId device)
    : Data{ handle.PrepareForInPlace(device).GetIteratorBegin() }
    , NumberOfValues{ handle.GetNumberOfValues() }
  {
    using PortalType = decltype(handle.PrepareForInPlace(device));
    VTKM_STATIC_ASSERT_MSG(HasPointerAccess<PortalType>::value,
                           "Source portal must return a pointer from "
                           "GetIteratorBegin().");
  }

  VTKM_CONT AtomicArrayExecutionObject(vtkm::cont::ArrayHandle<T> handle,
                                       vtkm::cont::DeviceAdapterId device,
                                       vtkm::cont::Token& token)
    : Data{ handle.PrepareForInPlace(device, token).GetIteratorBegin() }
    , NumberOfValues{ handle.GetNumberOfValues() }
  {
    using PortalType = decltype(handle.PrepareForInPlace(device, token));
    VTKM_STATIC_ASSERT_MSG(HasPointerAccess<PortalType>::value,
                           "Source portal must return a pointer from "
                           "GetIteratorBegin().");
  }

  VTKM_SUPPRESS_EXEC_WARNINGS
  VTKM_EXEC
  vtkm::Id GetNumberOfValues() const { return this->NumberOfValues; }

  /// \brief Perform an atomic load of the indexed element with acquire memory
  /// ordering.
  /// \param index The index of the element to load.
  /// \return The value of the atomic array at \a index.
  ///
  VTKM_SUPPRESS_EXEC_WARNINGS
  VTKM_EXEC
  ValueType Get(vtkm::Id index) const
  {
    // We only support 32/64 bit signed/unsigned ints, and vtkm::Atomic
    // currently only provides API for unsigned types.
    // We'll cast the signed types to unsigned to work around this.
    using APIType = typename detail::MakeUnsigned<ValueType>::type;

    return static_cast<T>(vtkm::AtomicLoad(reinterpret_cast<APIType*>(this->Data + index)));
  }

  /// \brief Peform an atomic addition with sequentially consistent memory
  /// ordering.
  /// \param index The index of the array element that will be added to.
  /// \param value The addend of the atomic add operation.
  /// \return The original value of the element at \a index (before addition).
  /// \warning Overflow behavior from this operation is undefined.
  ///
  VTKM_SUPPRESS_EXEC_WARNINGS
  VTKM_EXEC
  ValueType Add(vtkm::Id index, const ValueType& value) const
  {
    // We only support 32/64 bit signed/unsigned ints, and vtkm::Atomic
    // currently only provides API for unsigned types.
    // We'll cast the signed types to unsigned to work around this.
    // This is safe, since the only difference between signed/unsigned types
    // is how overflow works, and signed overflow is already undefined. We also
    // document that overflow is undefined for this operation.
    using APIType = typename detail::MakeUnsigned<ValueType>::type;

    return static_cast<T>(
      vtkm::AtomicAdd(reinterpret_cast<APIType*>(this->Data + index), static_cast<APIType>(value)));
  }

  /// \brief Peform an atomic store to memory while enforcing, at minimum, "release"
  /// memory ordering.
  /// \param index The index of the array element that will be added to.
  /// \param value The value to write for the atomic store operation.
  /// \warning Using something like:
  /// ```
  /// Set(index, Get(index)+N)
  /// ```
  /// Should not be done as it is not thread safe, instead you should use
  /// the provided Add method instead.
  ///
  VTKM_SUPPRESS_EXEC_WARNINGS
  VTKM_EXEC
  void Set(vtkm::Id index, const ValueType& value) const
  {
    // We only support 32/64 bit signed/unsigned ints, and vtkm::Atomic
    // currently only provides API for unsigned types.
    // We'll cast the signed types to unsigned to work around this.
    // This is safe, since the only difference between signed/unsigned types
    // is how overflow works, and signed overflow is already undefined. We also
    // document that overflow is undefined for this operation.
    using APIType = typename detail::MakeUnsigned<ValueType>::type;

    vtkm::AtomicStore(reinterpret_cast<APIType*>(this->Data + index), static_cast<APIType>(value));
  }

  /// \brief Perform an atomic compare and exchange operation with sequentially consistent
  /// memory ordering.
  /// \param index The index of the array element that will be atomically
  /// modified.
  /// \param oldValue A pointer to the expected value of the indexed element.
  /// \param newValue The value to replace the indexed element with.
  /// \return If the operation is successful, \a true is returned. Otherwise,
  /// \a oldValue is replaced with the current value of the indexed element,
  /// the element is not modified, and \a false is returned. In either case, \a oldValue
  /// becomes the value that was originally in the indexed element.
  ///
  /// This operation is typically used in a loop. For example usage,
  /// an atomic multiplication may be implemented using compare-exchange as follows:
  ///
  /// ```cpp
  /// AtomicArrayExecutionObject<vtkm::Int32> atomicArray = ...;
  ///
  /// // Compare-exchange multiplication:
<<<<<<< HEAD
  /// vtkm::Int32 current = arr.Get(idx); // Load the current value at idx
  /// vtkm::Int32 newVal;
  /// do {
  ///   newVal = current * multFactor; // the actual multiplication
  /// } while (!arrCompareExchange(idx, &current, newVal));
=======
  /// vtkm::Int32 current = atomicArray.Get(idx); // Load the current value at idx
  /// vtkm::Int32 newVal;
  /// do {
  ///   newVal = current * multFactor; // the actual multiplication
  /// } while (!atomicArray.CompareExchange(idx, &current, newVal));
>>>>>>> 4e6b0b21
  /// ```
  ///
  /// The while condition here updates \a newVal what the proper multiplication
  /// is given the expected current value. It then compares this to the
  /// value in the array. If the values match, the operation was successful and the
  /// loop exits. If the values do not match, the value at \a idx was changed
  /// by another thread since the initial Get, and the compare-exchange operation failed --
  /// the target element was not modified by the compare-exchange call. If this happens, the
  /// loop body re-executes using the new value of \a current and tries again until
  /// it succeeds.
  ///
  /// Note that for demonstration purposes, the previous code is unnecessarily verbose.
  /// We can express the same atomic operation more succinctly with just two lines where
  /// \a newVal is just computed in place.
  ///
  /// ```cpp
  /// vtkm::Int32 current = atomicArray.Get(idx); // Load the current value at idx
  /// while (!atomicArray.CompareExchange(idx, &current, current * multFactor));
  /// ```
  ///
  VTKM_SUPPRESS_EXEC_WARNINGS
  VTKM_EXEC
  bool CompareExchange(vtkm::Id index, ValueType* oldValue, const ValueType& newValue) const
  {
    // We only support 32/64 bit signed/unsigned ints, and vtkm::Atomic
    // currently only provides API for unsigned types.
    // We'll cast the signed types to unsigned to work around this.
    // This is safe, since the only difference between signed/unsigned types
    // is how overflow works, and signed overflow is already undefined.
    using APIType = typename detail::MakeUnsigned<ValueType>::type;

    return vtkm::AtomicCompareExchange(reinterpret_cast<APIType*>(this->Data + index),
                                       reinterpret_cast<APIType*>(oldValue),
                                       static_cast<APIType>(newValue));
  }

  VTKM_DEPRECATED(1.6, "Use CompareExchange. (Note the changed interface.)")
  VTKM_EXEC ValueType CompareAndSwap(vtkm::Id index,
                                     const ValueType& newValue,
                                     ValueType oldValue) const
  {
    this->CompareExchange(index, &oldValue, newValue);
    return oldValue;
  }

private:
  ValueType* Data{ nullptr };
  vtkm::Id NumberOfValues{ 0 };
};
}
} // namespace vtkm::exec

#endif //vtk_m_exec_AtomicArrayExecutionObject_h<|MERGE_RESOLUTION|>--- conflicted
+++ resolved
@@ -228,19 +228,11 @@
   /// AtomicArrayExecutionObject<vtkm::Int32> atomicArray = ...;
   ///
   /// // Compare-exchange multiplication:
-<<<<<<< HEAD
-  /// vtkm::Int32 current = arr.Get(idx); // Load the current value at idx
-  /// vtkm::Int32 newVal;
-  /// do {
-  ///   newVal = current * multFactor; // the actual multiplication
-  /// } while (!arrCompareExchange(idx, &current, newVal));
-=======
   /// vtkm::Int32 current = atomicArray.Get(idx); // Load the current value at idx
   /// vtkm::Int32 newVal;
   /// do {
   ///   newVal = current * multFactor; // the actual multiplication
   /// } while (!atomicArray.CompareExchange(idx, &current, newVal));
->>>>>>> 4e6b0b21
   /// ```
   ///
   /// The while condition here updates \a newVal what the proper multiplication
